import os

from collections import OrderedDict
import csv
from flask import session, flash
import glob
import hashlib
import json
import pandas as pd
import re
import requests
from requests_file import FileAdapter
from typing import List
import urllib.parse
import warnings

from webapp.utils import path_exists, path_isdir, path_join

import webapp.auth.user_data as user_data
from webapp.config import Config
from webapp.home.import_data import convert_file_size

from metapype.eml import names
from webapp.exceptions import ezEMLXMLError
from metapype.model import metapype_io
from metapype.model.node import Node
import webapp.home.metapype_client as metapype_client


data_time_format_strings = None
date_time_format_regex = None
DATE_TIME_FORMAT_STRINGS_FILENAME = 'webapp/static/dateTimeFormatString_list.csv'
DATE_TIME_FORMAT_REGEX_FILENAME = 'webapp/static/dateTimeFormatString_regex.csv'

from flask_login import (
    current_user
)
import daiquiri
logger = daiquiri.getLogger('check_data_table_contents: ' + __name__)


def log_info(msg):
    if current_user and hasattr(current_user, 'get_username'):
        logger.info(msg, USER=current_user.get_username())
    else:
        logger.info(msg)


def load_eml_file(eml_file_url:str):
    s = requests.Session()
    s.mount('file://', FileAdapter())

    # Get the eml file
    try:
        response = s.get(eml_file_url)
        response.raise_for_status()
    except Exception as err:
        raise ezEMLXMLError(f'Error loading EML file: {err.response.content}')
    xml = response.content.decode('utf-8')
    eml_node = metapype_io.from_xml(xml,
                                    clean=True,
                                    collapse=True,
                                    literals=['literalLayout', 'markdown', 'attributeName', 'code'])
    assert isinstance(eml_node, Node)
    eml_node, nsmap_changed = metapype_client.fixup_eml_namespaces_on_import(eml_node)
    return eml_node, nsmap_changed


def load_df(eml_node, csv_url, data_table_name):
    data_table_node = find_data_table_node(eml_node, data_table_name)

    field_delimiter_node = data_table_node.find_descendant(names.FIELDDELIMITER)
    if field_delimiter_node:
        delimiter = field_delimiter_node.content
    else:
        delimiter = ','
    quote_char_node = data_table_node.find_descendant(names.QUOTECHARACTER)
    if quote_char_node:
        quote_char = quote_char_node.content
    else:
        quote_char = '"'

    num_header_lines_node = data_table_node.find_descendant(names.NUMHEADERLINES)
    num_header_lines = 1
    try:
        num_header_lines = int(num_header_lines_node.content)
    except:
        pass

    num_footer_lines_node = data_table_node.find_descendant(names.NUMFOOTERLINES)
    num_footer_lines = 0
    try:
        num_footer_lines = int(num_footer_lines_node.content)
    except:
        pass

    return pd.read_csv(csv_url, encoding='utf-8-sig', sep=delimiter, quotechar=quote_char,
                       keep_default_na=False, skiprows=range(1, num_header_lines),
                       skipfooter=num_footer_lines, low_memory=False)


def find_data_table_node(eml_node, data_table_name):
    # FIX ME - what if dataset has multiple tables with the same name?
    data_table_nodes = []
    eml_node.find_all_descendants(names.DATATABLE, data_table_nodes)
    for data_table_node in data_table_nodes:
        if get_data_table_name(data_table_node) == data_table_name:
            return data_table_node
    raise ValueError(f'Data table "{data_table_name}" not found in EML')


def get_attribute_name(attribute_node):
    attribute_name_node = attribute_node.find_child(names.ATTRIBUTENAME)
    if attribute_name_node:
        return attribute_name_node.content
    raise ValueError(f'Column not found in EML')


def normalize_column_name(name):
    # Strip whitespace and convert to lowercase
    return name.strip().lower()


def names_match(column_name, attribute_name):
    return normalize_column_name(column_name) == normalize_column_name(attribute_name)


def get_attribute_node(data_table_node, attribute_name):
    attribute_nodes = []
    data_table_node.find_all_descendants(names.ATTRIBUTE, attribute_nodes)
    for attribute_node in attribute_nodes:
        attribute_name_node = attribute_node.find_child(names.ATTRIBUTENAME)
        if attribute_name_node and names_match(attribute_name_node.content, attribute_name):
            return attribute_node
    raise ValueError  # use custom exception
    raise ValueError(f'Column "{attribute_name}" not found in EML')


def get_variable_type(attribute_node):
    measurement_scale_node = attribute_node.find_child(names.MEASUREMENTSCALE)
    if measurement_scale_node:

        nominal_or_ordinal_node = measurement_scale_node.find_child(names.NOMINAL)
        if not nominal_or_ordinal_node:
            nominal_or_ordinal_node = measurement_scale_node.find_child(names.ORDINAL)
        if nominal_or_ordinal_node:
            if nominal_or_ordinal_node.find_single_node_by_path([names.NONNUMERICDOMAIN, names.ENUMERATEDDOMAIN]):
                return metapype_client.VariableType.CATEGORICAL.name
            if nominal_or_ordinal_node.find_single_node_by_path([names.NONNUMERICDOMAIN, names.TEXTDOMAIN]):
                return metapype_client.VariableType.TEXT.name

        ratio_or_interval_node = measurement_scale_node.find_child(names.RATIO)
        if not ratio_or_interval_node:
            ratio_or_interval_node = measurement_scale_node.find_child(names.INTERVAL)
        if ratio_or_interval_node:
            return metapype_client.VariableType.NUMERICAL.name

        datetime_node = measurement_scale_node.find_child(names.DATETIME)
        if datetime_node:
            return metapype_client.VariableType.DATETIME.name
    raise ValueError  # use custom exception


def get_data_table_columns(data_table_node):
    columns = []
    attribute_nodes = []
    data_table_node.find_all_descendants(names.ATTRIBUTE, attribute_nodes)
    for attribute_node in attribute_nodes:
        attribute_name = get_attribute_name(attribute_node)
        variable_type = get_variable_type(attribute_node)
        columns.append({ 'name': attribute_name, 'type': variable_type })
    return columns


def create_result_json(eml_url, csv_url, columns_checked, errors, max_errs_per_column):
    if not max_errs_per_column:
        max_errs_per_column = '""'
    result_1 = f'"eml_file_url": "{eml_url}", "csv_file_url": "{csv_url}", "columns_checked": {json.dumps(columns_checked)}, "max_errs_per_column": {max_errs_per_column}, '
    errors = ','.join(errors)
    result_2 = f'"errors": [{errors}]'
    return f"{{ {result_1}{result_2} }}"


def create_error_json(data_table_name, column_name, row_index, error_type, expected, found):
    if data_table_name and column_name and row_index:
        error_scope = 'element'
    elif data_table_name and column_name:
        error_scope = 'column'
    elif data_table_name and row_index:
        error_scope = 'row'
    elif data_table_name:
        error_scope = 'table'
    else:
        raise ValueError  # use custom exception

    if not column_name:
        column_name = ''
    if not row_index:
        row_index = ''
    location = f'{{ "table": "{data_table_name}", "column": "{column_name}", "row": "{row_index}" }}'
    return f'{{ "error_scope": "{error_scope}", "location": {location}, "error_type": "{error_type}", "expected": {json.dumps(expected)}, "found": {json.dumps(found)}}}'


def get_date_time_format_specification(data_table_node, attribute_name):
    attribute_node = get_attribute_node(data_table_node, attribute_name)
    if attribute_node:
        format_string_node = attribute_node.find_single_node_by_path(
            [names.MEASUREMENTSCALE, names.DATETIME, names.FORMATSTRING])
        if format_string_node:
            return format_string_node.content
    raise ValueError  # use custom exception


def get_date_time_format_regex(data_table_node, attribute_name):
    date_time_format = get_date_time_format_specification(data_table_node, attribute_name)
    return get_regex_for_format(date_time_format)


def get_regex_for_format(format):
    load_date_time_format_files()
    return date_time_format_regex.get(format, None)


def get_missing_value_codes(data_table_node, column_name):
    attribute_node = get_attribute_node(data_table_node, column_name)
    missing_value_codes = []
    if attribute_node:
        missing_value_code_nodes = attribute_node.find_all_nodes_by_path([names.MISSINGVALUECODE, names.CODE])
        for missing_value_code_node in missing_value_code_nodes:
            if missing_value_code_node.content:
                missing_value_codes.append(re.escape(missing_value_code_node.content))
    return missing_value_codes


def get_categorical_codes(attribute_node):
    codes = []
    code_nodes = []
    attribute_node.find_all_descendants(names.CODE, code_nodes)
    for code_node in code_nodes:
        if code_node.content:
            codes.append(code_node.content)
    return codes


def get_number_type(attribute_node):
    number_type_node = attribute_node.find_descendant(names.NUMBERTYPE)
    if not number_type_node:
        attribute_name = get_attribute_name(attribute_node)
        raise ValueError(f'Column {attribute_name} is missing a numberType element')
    number_type = number_type_node.content
    if number_type not in ('natural', 'whole', 'integer', 'real'):
        attribute_name = get_attribute_name(attribute_node)
        raise ValueError(f'Column {attribute_name} has unexpected numberType: {number_type}')
    return number_type


def display_nonprintable(s):
    if s.isprintable():
        return s
    return ''.join([c if c.isprintable() else "�" for c in s])


def match_with_regex(col_values, regex, empty_is_ok=True):
    if empty_is_ok:
        regex = f'^({regex})?$'
    warnings.filterwarnings("ignore", 'This pattern is interpreted as a regular expression, and has match groups.')
    matches = col_values.str.contains(regex)
    return matches


def check_columns_existence_against_metadata(data_table_node, df):
    errors = []
    # Get the column names from the metadata
    attribute_name_nodes = []
    metadata_column_names = []
    data_table_node.find_all_descendants(names.ATTRIBUTENAME, attribute_name_nodes)
    for attribute_name_node in attribute_name_nodes:
        metadata_column_names.append(attribute_name_node.content)
    data_table_column_names = list(df.columns)
    if len(metadata_column_names) != len(data_table_column_names):
        errors.append(create_error_json(get_data_table_name(data_table_node), None, None,
                                        'Metadata defines a different number of columns than the data table',
                                        len(metadata_column_names), len(data_table_column_names)))
    else:
        maxlen = max(len(metadata_column_names), len(data_table_column_names))
        for i in range(maxlen):
            if not names_match(metadata_column_names[i], data_table_column_names[i]):
                error = create_error_json(get_data_table_name(data_table_node), data_table_column_names[i], None,
                                          'Metadata column name does not match column name in data table',
                                          display_nonprintable(metadata_column_names[i]),
                                          display_nonprintable(data_table_column_names[i]))
                errors.append(error)
    return errors, data_table_column_names, metadata_column_names


def get_num_header_lines(data_table_node):
    num_header_lines_node = data_table_node.find_descendant(names.NUMHEADERLINES)
    try:
        return int(num_header_lines_node.content)
    except:
        return 1


def check_numerical_column(df, data_table_node, column_name, max_errs_per_column):
    # from datetime import datetime
    # start = datetime.now()

    attribute_node = get_attribute_node(data_table_node, column_name)
    number_type = get_number_type(attribute_node)
    col_values = df[column_name].astype(str)

    if number_type == 'integer':
        regex = '^[-+]?[0-9]+$'
    elif number_type == 'whole' or number_type == 'natural':
        regex = '^[0-9]+$'
    else:
        regex = '^[-+]?[0-9]*\.?[0-9]+([eE][-+]?[0-9]+)?$'
    # Allow empty string
    regex = '^$|' + regex
    try:
        matches = match_with_regex(col_values, regex)
    except KeyError:
        return [create_error_json(get_data_table_name(data_table_node), column_name, None,
                                 'Column not found in data table', column_name, 'Not found')]
    mvc = get_missing_value_codes(data_table_node, column_name)
    if len(mvc) > 0:
        mvc_regex = '^' + '|'.join(mvc) + '$'
        warnings.filterwarnings("ignore", 'This pattern is interpreted as a regular expression, and has match groups.')
        mvc_matches = col_values.str.contains(mvc_regex)
        # Errors are rows with matches == False and mvc_matches == False
        result = ~(matches | mvc_matches)
    else:
        result = ~matches
    error_indices = result[result].index.values

    data_table_name = get_data_table_name(data_table_node)
    expected = number_type
    if number_type == 'real':
        expected = 'A real number (e.g., 123.4)'
    elif number_type == 'integer':
        expected = 'An integer (e.g. -3, 0, 42)'
    elif number_type == 'whole':
        expected = 'A whole number (e.g. 0, 1, 2)'
    elif number_type == 'natural':
        expected = 'A natural number (e.g. 0, 1, 2)'
    errors = []
    num_header_lines = get_num_header_lines(data_table_node)
    for index in error_indices:
        # Make the index 1-based and taking into account the number of header rows. I.e., make it match what they'd see in Excel.
        errors.append(create_error_json(data_table_name, column_name,
                                        index + num_header_lines + 1,
                                        'Numerical element not of the expected type',
                                        expected, col_values[index]))
        if max_errs_per_column and len(errors) > max_errs_per_column:
            break

    # end = datetime.now()
    # elapsed = (end - start).total_seconds()
    # print(column_name, elapsed, len(errors))

    return errors


def check_categorical_column(df, data_table_node, column_name, max_errs_per_column):
    # from datetime import datetime
    # start = datetime.now()

    errors = []
    attribute_node = get_attribute_node(data_table_node, column_name)
    col_values = df[column_name].astype(str)

    # If the metadata says codes values are not "enforced" to be the defined codes, then there cannot be errors
    enumerated_domain_node = attribute_node.find_descendant(names.ENUMERATEDDOMAIN)
    if enumerated_domain_node and enumerated_domain_node.attribute_value('enforced') == 'no':
        return []

    codes = list(map(re.escape, get_categorical_codes(attribute_node)))
    codes_regex = '^' + '|'.join(codes) + '$'
    # Allow empty string
    codes_regex = '^$|' + codes_regex
    try:
        matches = match_with_regex(col_values, codes_regex)
    except KeyError:
        return errors   # This indicates the column is missing, but that type of error is reported via
                        # check_columns_existence_against_metadata()
    mvc = get_missing_value_codes(data_table_node, column_name)
    if len(mvc) > 0:
        mvc_regex = '^' + '|'.join(mvc) + '$'
        warnings.filterwarnings("ignore", 'This pattern is interpreted as a regular expression, and has match groups.')
        mvc_matches = col_values.str.contains(mvc_regex)
        # Errors are rows with matches == False and mvc_matches == False
        result = ~(matches | mvc_matches)
    else:
        result = ~matches
    error_indices = result[result].index.values
    data_table_name = get_data_table_name(data_table_node)
    expected = 'A defined code'
    num_header_lines = get_num_header_lines(data_table_node)
    for index in error_indices:
        # Make the index 1-based and taking into account the number of header rows. I.e., make it match what they'd see in Excel.
        errors.append(create_error_json(data_table_name, column_name,
                                        index + num_header_lines + 1,
                                        'Categorical element is not a defined code',
                                        expected, col_values[index]))
        if max_errs_per_column and len(errors) > max_errs_per_column:
            break

    # end = datetime.now()
    # elapsed = (end - start).total_seconds()
    # print(column_name, elapsed, len(errors))

    return errors


def check_date_time_column(df, data_table_node, column_name, max_errs_per_column):
    # from datetime import datetime
    # start = datetime.now()

    col_values = df[column_name].astype(str)
    regex = get_date_time_format_regex(data_table_node, column_name)
    if not regex:
        date_time_format = get_date_time_format_specification(data_table_node, column_name)
        return [create_error_json(get_data_table_name(data_table_node), column_name, None,
                                 'The specified DateTime Format String is not supported.',
                                  'A <a href="../datetime_formats">supported</a> format',
                                  date_time_format)]
    try:
        matches = match_with_regex(col_values, regex)
    except KeyError:
        return [create_error_json(get_data_table_name(data_table_node), column_name, None,
                                 'Column not found in table', (column_name), 'Not found')]
    mvc = get_missing_value_codes(data_table_node, column_name)
    if len(mvc) > 0:
        mvc_regex = '^' + '|'.join(mvc) + '$'
        warnings.filterwarnings("ignore", 'This pattern is interpreted as a regular expression, and has match groups.')
        mvc_matches = col_values.str.contains(mvc_regex)
        # Errors are rows with matches == False and mvc_matches == False
        result = ~(matches | mvc_matches)
    else:
        result = ~matches
    error_indices = result[result].index.values
    data_table_name = get_data_table_name(data_table_node)
    expected = get_date_time_format_specification(data_table_node, column_name)
    errors = []
    num_header_lines = get_num_header_lines(data_table_node)
    for index in error_indices:
        # Make the index 1-based and taking into account the number of header rows. I.e., make it match what they'd see in Excel.
        errors.append(create_error_json(data_table_name, column_name,
                                        index + num_header_lines + 1,
                                        'DateTime element does not have expected format',
                                        expected, col_values[index]))
        if max_errs_per_column and len(errors) > max_errs_per_column:
            break

    # end = datetime.now()
    # elapsed = (end - start).total_seconds()
    # print(column_name, elapsed, len(errors))

    return errors


def check_data_table(eml_file_url:str=None,
                     csv_file_url:str=None,
                     data_table_name:str=None,
                     column_names:List[str]=None,
                     max_errs_per_column=100,
                     collapse_errs:bool=False):
    eml_node, _ = load_eml_file(eml_file_url)
    df = load_df(eml_node, csv_file_url, data_table_name)

    data_table_node = find_data_table_node(eml_node, data_table_name)
    errors, data_table_column_names, metadata_column_names = check_columns_existence_against_metadata(data_table_node, df)

    if not column_names:
        # check them all... we will use the data table column names. they may not exactly match the metadata column
        # names, for example if there are spaces at the end of column names.
        column_names = data_table_column_names
    columns_checked = []
    for column_name in column_names:
        if column_name not in data_table_column_names:
            continue
        try:
            attribute_node = get_attribute_node(data_table_node, column_name)
        except ValueError:
            # If the column is not found in the metadata, then it is a column name mismatch error that will have been
            #  reported above by check_columns_existence_against_metadata().
            continue
        variable_type = get_variable_type(attribute_node)
        if variable_type == 'CATEGORICAL':
            columns_checked.append(column_name)
            errors.extend(check_categorical_column(df, data_table_node, column_name, max_errs_per_column))
        elif variable_type == 'DATETIME':
            columns_checked.append(column_name)
            errors.extend(check_date_time_column(df, data_table_node, column_name, max_errs_per_column))
        elif variable_type == 'NUMERICAL':
            columns_checked.append(column_name)
            errors.extend(check_numerical_column(df, data_table_node, column_name, max_errs_per_column))

    return create_result_json(eml_file_url, csv_file_url, columns_checked, errors, max_errs_per_column)


def load_date_time_format_files(strings_filename=DATE_TIME_FORMAT_STRINGS_FILENAME,
                                regex_filename=DATE_TIME_FORMAT_REGEX_FILENAME):
    global data_time_format_strings, date_time_format_regex
    if not data_time_format_strings:
        data_time_format_strings = OrderedDict()
        with open(strings_filename, 'r', encoding='utf-8-sig') as csv_file:
            csv_reader = csv.DictReader(csv_file)
            for line in csv_reader:
                format = line['Format']
                example = line['Example']
                data_time_format_strings[format] = example
    if not date_time_format_regex:
        date_time_format_regex = OrderedDict()
        with open(regex_filename, 'r', encoding='utf-8-sig') as csv_file:
            csv_reader = csv.DictReader(csv_file)
            for line in csv_reader:
                format = line['Format']
                regex = line['Regex']
                date_time_format_regex[format] = regex


def get_regex_for_format(format):
    load_date_time_format_files()
    return date_time_format_regex.get(format, None)


def load_xml(filename):
    with open(f"{filename}", "r") as f:
        xml = "".join(f.readlines())
    eml_node = metapype_io.from_xml(xml)
    assert isinstance(eml_node, Node)
<<<<<<< HEAD
    eml_node = fixup_eml_namespaces_on_import(eml_node)
    return eml_node
=======
    eml_node, nsmap_changed = metapype_client.fixup_eml_namespaces_on_import(eml_node)
    return eml_node, nsmap_changed
>>>>>>> 73599981


def get_data_table_name(data_table_node):
    data_table_name_node = data_table_node.find_child(names.ENTITYNAME)
    if data_table_name_node:
        return data_table_name_node.content.strip()


def get_data_table_filename(data_table_node, encoded_for_url=False):
    data_table_object_name_node = data_table_node.find_descendant(names.OBJECTNAME)
    if data_table_object_name_node:
        if not encoded_for_url:
            return data_table_object_name_node.content
        else:
            return urllib.parse.quote(data_table_object_name_node.content)


def get_data_table_size(data_table_node):
    data_table_size_node = data_table_node.find_descendant(names.SIZE)
    if data_table_size_node:
        return data_table_size_node.content


def check_date_time_format_specification(specification):
    load_date_time_format_files()
    return specification in data_time_format_strings.keys()


def check_date_time_attribute(attribute_node):
    format_string_node = attribute_node.find_single_node_by_path(
        [names.MEASUREMENTSCALE, names.DATETIME, names.FORMATSTRING])
    if format_string_node:
        format_string = format_string_node.content
        if not check_date_time_format_specification(format_string):
            return format_string


def format_date_time_formats_list():
    load_date_time_format_files()

    output = '<span style="font-family: Helvetica,Arial,sans-serif;">'
    output += '<table class="eval_table" width=100% style="padding: 10px;">'
    output += '<tr><th style="font-size:120%;">Format</th><th style="font-size:120%;">Example</th></tr>'

    for format, example in data_time_format_strings.items():
        output += f'<tr>'
        output += f'<td class="eval_table" valign="top">{format}</td>'
        output += f'<td class="eval_table" valign="top">{example}</td>'
        output += '</tr>'

    output += '</table>'
    output += '</span>'
    return output


EML_FILES_PATH = '/Users/jide/git/umbra/eml_files'
def get_existing_eml_files():
    import glob
    import os
    filelist = glob.glob(f'{EML_FILES_PATH}/*.xml')
    return sorted([os.path.basename(x) for x in filelist])


def clear_eval_files():
    # For use while developing and debugging
    uploads_folder = f'/Users/jide/git/ezEML/user-data/EDI-1a438b985e1824a5aa709daa1b6e12d2/uploads'
    subdirs = []
    for file in os.listdir(uploads_folder):
        filepath = path_join(uploads_folder, file)
        if path_isdir(filepath):
            subdirs.append(filepath)
    for subdir in subdirs:
        filelist = glob.glob(f'{subdir}/*_eval_*')
        for filepath in filelist:
            os.remove(filepath)
    for subdir in subdirs:
        filelist = glob.glob(f'{subdir}/*_eval')
        for filepath in filelist:
            os.remove(filepath)


def make_blanks_visible(s:str):
    if not s:
        return s, ''
    s = str(s)
    blank = '<span style="color:red;font-size:100%;font-weight:bold;">\u274f</span>'
    # Also considered \u2420 and \u25a1
    if s.isspace():
        s = s.replace(' ', blank)
    else:
        # make leading and trailing spaces visible
        leading = len(s) - len(s.lstrip())
        trailing = len(s) - len(s.rstrip())
        s = s[:leading].replace(' ', blank) + s[leading:len(s)-trailing] + s[len(s)-trailing:].replace(' ', blank)
    has_blank = blank in s
    return s, has_blank


def generate_error_info_for_webpage(data_table_node, errors):
    errs_obj = json.loads(errors)
    data_table_name = get_data_table_name(data_table_node)
    column_name = None
    column_errs = []
    errors = []
    has_blanks = False
    for error in errs_obj['errors']:
        if error['location']['table'] != data_table_name:
            continue
        if error['location']['column'] != column_name:
            column_name = error['location']['column']
            try:
                attribute_node = get_attribute_node(data_table_node, column_name)
                variable_type = get_variable_type(attribute_node)
            except ValueError:
                variable_type = 'UNKNOWN'
            errors = []
            column_errs.append({ "column_name": column_name, "variable_type": variable_type, "errors": errors})
        expected, blank = make_blanks_visible(error['expected'])
        has_blanks = has_blanks or blank
        found, blank = make_blanks_visible(error['found'])
        has_blanks = has_blanks or blank
        errors.append({
            "row": error['location']['row'],
            "error_type": error['error_type'],
            "expected": expected,
            "found": found})
    return column_errs, has_blanks


def get_eml_file_url(document_name, eml_node):
    filepath = f'{path_join(Config.BASE_DIR, user_data.get_user_folder_name(), document_name)}.xml'
    encoded_for_url = f'{path_join(Config.BASE_DIR, user_data.get_user_folder_name(), urllib.parse.quote(document_name))}.xml'
    if path_exists(filepath):
        return f'file://{encoded_for_url}'
    package_id = eml_node.attribute_value('packageId')
    if package_id:
        filepath = f'{path_join(Config.BASE_DIR, user_data.get_user_folder_name(), package_id)}.xml'
        if path_exists(filepath):
            return f'file://{filepath}'
    return None


def get_csv_file_url(document_name, data_table_node):
    csv_file_name = get_data_table_filename(data_table_node)
    return f'file://{os.path.join(Config.BASE_DIR, user_data.get_document_uploads_folder_name(encoded_for_url=True), urllib.parse.quote(csv_file_name))}'


def get_csv_filepath(document_name, csv_file_name):
    try:
        return os.path.join(user_data.get_document_uploads_folder_name(document_name), csv_file_name)
    except:
        log_info(f"get_csv_filepath: {document_name}, {csv_file_name}")
        return None


def get_csv_errors_archive_filepath(document_name, csv_file_name, metadata_hash):
    archive_filepath = f"{get_csv_filepath(document_name, csv_file_name)}_eval_{metadata_hash}"
    ok_filepath = f"{get_csv_filepath(document_name, csv_file_name)}_eval_{metadata_hash}_ok"
    wildcard_filepath = f"{get_csv_filepath(document_name, csv_file_name)}_eval_??????????"
    ok_wildcard_filepath = f"{get_csv_filepath(document_name, csv_file_name)}_eval_??????????_ok"
    return archive_filepath, ok_filepath, wildcard_filepath, ok_wildcard_filepath


def set_check_data_tables_badge_status(document_name, eml_node):
    status = 'green'
    data_table_nodes = []
    eml_node.find_all_descendants(names.DATATABLE, data_table_nodes)
    for data_table_node in data_table_nodes:
        csv_file_name = get_data_table_filename(data_table_node)
        data_table_name = get_data_table_name(data_table_node)
        metadata_hash = hash_data_table_metadata_settings(eml_node, data_table_name)
        this_status = get_data_file_eval_status(data_table_node, document_name, csv_file_name, metadata_hash)
        if this_status == 'red' or this_status == 'black':
            status = 'red'
            break
        if this_status == 'yellow':
            if status == 'green':
                status = 'yellow'
    session['check_data_tables_status'] = status
    return status


def get_data_file_eval_status(data_table_node, document_name, csv_file_name, metadata_hash):
    # csv_file_name = get_data_table_filename(data_table_node)
    if not csv_file_exists(document_name, csv_file_name):
        return 'black'
    # Returns green, yellow, red, or black.
    archive_filepath, ok_filepath, wildcard_filepath, ok_wildcard_filepath = get_csv_errors_archive_filepath(document_name, csv_file_name, metadata_hash)
    if path_exists(archive_filepath):
        return "red"
    if path_exists(ok_filepath):
        return "green"
    return "yellow"


def reset_data_file_eval_status(document_name, csv_file_name):
    archive_filepath, ok_filepath, wildcard_filepath, ok_wildcard_filepath = get_csv_errors_archive_filepath(document_name, csv_file_name, '')

    filelist = glob.glob(wildcard_filepath)
    for filepath in filelist:
        os.remove(filepath)

    filelist = glob.glob(ok_wildcard_filepath)
    for filepath in filelist:
        os.remove(filepath)


def save_data_file_eval(document_name, csv_file_name, metadata_hash, errors):
    reset_data_file_eval_status(document_name, csv_file_name)
    archive_filepath, ok_filepath, wildcard_filepath, ok_wildcard_filepath = get_csv_errors_archive_filepath(document_name, csv_file_name, metadata_hash)
    errs_obj = json.loads(errors)
    if not errs_obj['errors']:
        archive_filepath = ok_filepath
    with open(archive_filepath, 'w') as eval_file:
        eval_file.write(errors)


def get_data_file_eval(document_name, csv_file_name, metadata_hash):
    archive_filepath, ok_filepath, wildcard_filepath, ok_wildcard_filepath = get_csv_errors_archive_filepath(document_name, csv_file_name, metadata_hash)
    if not path_exists(archive_filepath):
        archive_filepath = ok_filepath
        if not path_exists(archive_filepath):
            # There may exist a version with a different hash. If so, it's obsolete and we want to delete it.
            matches = glob.glob(wildcard_filepath)
            for match in matches:
                os.remove(match)
            return None
    with open(archive_filepath, 'r') as eval_file:
        return eval_file.read()


def csv_file_exists(document_name, csv_file_name):
    csv_filepath = get_csv_filepath(document_name, csv_file_name)
    return path_exists(csv_filepath)


def create_check_data_tables_status_page_content(document_name, eml_node):
    data_table_nodes = eml_node.find_all_nodes_by_path([names.DATASET, names.DATATABLE])
    output = '<table class="eval_table" width=100% style="padding: 10px;"><tr><th></th><th>Data Table Name</th><th></th></tr>'
    for data_table_node in data_table_nodes:
        data_table_name = get_data_table_name(data_table_node)
        csv_file_name = get_data_table_filename(data_table_node)
        metadata_hash = hash_data_table_metadata_settings(eml_node, data_table_name)
        status = get_data_file_eval_status(data_table_node, document_name, csv_file_name, metadata_hash)
        if status == 'yellow':
            onclick = ''
            size = get_data_table_size(data_table_node)
            if size and int(size) > 10**8:
                kb, mb, gb = convert_file_size(size)
                mb = round(mb)
                onclick = f'onclick="return confirm(\'This data table may take up to several minutes to check. Continue?\');"'
            action = f'<a href="data_table_errors/{data_table_name}" {onclick}>Check data table</a>'
        elif status == 'red':
            action = f'<a href="data_table_errors/{data_table_name}">Show errors</a>'
        elif status == 'green':
            action = 'No errors found'
        else:  # black
            status = 'red'
            action = 'CSV file missing. Upload via the Data Tables page.'
        output += f'<tr><td width=2%><span class ="nav_link {status}_circle"></span></td>'
        output += f'<td width=63%>{data_table_name}</td>'
        output += f'<td width=35%>{action}</td></tr>'
    output += '</table>'
    return output


def collapse_error_info_for_webpage(errors):
    for column_errors in errors:
        collapse_error_info_for_column(column_errors)
    return errors


def error_as_dict(error_info):
    row, error_type, expected, found = error_info
    return {
        'row': str(row),
        'error_type': error_type,
        'expected': expected,
        'found': found
    }


def hash_data_table_metadata_settings(eml_node, data_table_name):
    # Various metadata settings affect the checking of data tables, so if they are changed the data table needs to be
    #  treated as not having been checked yet. We capture the settings as text, generate a hash for them, and return
    #  the hash. This will be saved as part of the filename for the eval file so we can compare it with the current
    #  value without having to open the eval file.
    # The relevant settings are these:
    #    Attribute (column) names and variable types
    #    For Categorical attributes: codes, the "enforced" flag, missing value codes
    #    For DateTime attributes: format string, missing value codes
    #    For Numerical attributes: number type, missing value codes
    # For now, though, we'll just capture the entire metadata tree under the data table node
    data_table_node = find_data_table_node(eml_node, data_table_name)
    _json = metapype_io.to_json(data_table_node)
    hash = hashlib.shake_256(_json.encode()).hexdigest(5)
    return hash


def collapse_error_info_for_column(column_errors):
    # When essentially the same error is repeated on a sequence of consecutive rows, we want to collapse the sequence
    collapsed_errors = []
    prev_row_number = None
    prev_info = None
    skipped = []
    first_row = True

    for error in column_errors.get('errors'):
        row_number = error.get('row')
        if row_number:
            row_number = int(row_number)
            info = (row_number, error.get('error_type'), error.get('expected'), error.get('found'))
            if first_row:
                # prime the pump
                prev_row_number = row_number
                prev_info = info
                collapsed_errors.append(error_as_dict(info))
                first_row = False
                continue
            if row_number == prev_row_number + 1 and info[1:3] == prev_info[1:3]:
                # This error is part of a consecutive repetitive sequence
                skipped.append(info)
                prev_info = info
                prev_row_number = row_number
                continue

            prev_info = info
            prev_row_number = row_number

            # Have we completed a sequence?
            if len(skipped) <= 2:
                for skipped_item in skipped:
                    collapsed_errors.append(error_as_dict(skipped_item))
                skipped = []
                collapsed_errors.append(error_as_dict(info))
                continue
            collapsed_errors.append(error_as_dict(('', '...', '', '')))
            collapsed_errors.append(error_as_dict(skipped[-1]))
            collapsed_errors.append(error_as_dict(info))
            skipped = []
        else:
            info = (row_number, error.get('error_type'), error.get('expected'), error.get('found'))
            collapsed_errors.append(error_as_dict(info))
            prev_row_number = None
            prev_info = None
            skipped = []
            first_row = True

    # Handle last entries...
    if len(skipped) <= 2:
        for skipped_item in skipped:
            collapsed_errors.append(error_as_dict(skipped_item))
    else:
        collapsed_errors.append(error_as_dict(('', '...', '', '')))
        collapsed_errors.append(error_as_dict(info))
    column_errors['errors'] = collapsed_errors
    return column_errors


if __name__ == "__main__":
    pass<|MERGE_RESOLUTION|>--- conflicted
+++ resolved
@@ -530,13 +530,8 @@
         xml = "".join(f.readlines())
     eml_node = metapype_io.from_xml(xml)
     assert isinstance(eml_node, Node)
-<<<<<<< HEAD
-    eml_node = fixup_eml_namespaces_on_import(eml_node)
-    return eml_node
-=======
     eml_node, nsmap_changed = metapype_client.fixup_eml_namespaces_on_import(eml_node)
     return eml_node, nsmap_changed
->>>>>>> 73599981
 
 
 def get_data_table_name(data_table_node):
