"""
Helper functions for Check Data Tables.

This code is set up to allow Check Data Tables to be called as a web service by another application.
So, for example, its functions load_eml_file() and load_df() take arguments in the form of URLs rather than file paths.
Likewise, the errors are returned as a JSON object rather than a Python dictionary, say.


We want to memoize the results of checking a data table so we can merely link to the results and not have to recompute
them. 

However, we need to allow for the fact that the data table's metadata may have changed since the check was done, and we
need an easy way to detect that that has happened.

We do the following:
    Let's say we have a data table file foobar.csv and we run check data table on it.
    
    We compute a hash of the data table metadata using the function hash_data_table_metadata_settings().
    Let's say the hash is 1234567890. We save the JSON results of the check in a file named foobar.csv_eval_1234567890.
    Then whenever we generate the Check Data Tables page, we can check to see if the metadata hash differs from the 
    current metadata hash.

    If it does, we know we need to recompute the check, so on the Check Data Tables page, instead of displaying a
    "Show errors" link for the table, we display a "Check data table" link so the check will be performed anew.

    If check data table returns no errors, we create a file foobar.csv_eval_1234567890_ok, where the "ok"
    lets us know the table has no errors without our having to open the file and see that the errors list is empty.

One motivation for all this is that we frequently need to set the badge color for the Check Data Tables menu item,
so we want to know as quickly as possible what the error check status is for each of the tables.
"""

import os

from collections import OrderedDict
import csv
from flask import session, flash, request
import glob
import hashlib
import json
import pandas as pd
import re
import requests
from requests_file import FileAdapter
from typing import List
import urllib.parse

from urllib.parse import unquote_plus
import urllib.request
import warnings

import webapp.home.metapype_client
from webapp.home.home_utils import log_error, log_info, log_available_memory
import webapp.home.utils.load_and_save
from webapp.utils import path_exists, path_isdir, path_join

import webapp.auth.user_data as user_data
from webapp.home.fetch_data import convert_file_size
from webapp.config import Config

import webapp.views.data_tables.load_data as load_data

from metapype.eml import names
from webapp.exceptions import ezEMLXMLError
from metapype.model import metapype_io
from metapype.model.node import Node


data_time_format_strings = None
date_time_format_regex = None
DATE_TIME_FORMAT_STRINGS_FILENAME = 'webapp/static/dateTimeFormatString_list.csv'
DATE_TIME_FORMAT_REGEX_FILENAME = 'webapp/static/dateTimeFormatString_regex.csv'


def load_eml_file(eml_file_url:str):
    """
    Retrieve an EML file from a URL and return the root node of the EML document.

    Analogous to load_eml() that is used everywhere else in ezEML.
    """
    s = requests.Session()
    s.mount('file://', FileAdapter())

    # Get the eml file
    try:
        response = s.get(eml_file_url)
        response.raise_for_status()
    except Exception as err:
        raise ezEMLXMLError(f'Error loading EML file: {err.response.content}')
    xml = response.content.decode('utf-8')
    eml_node = metapype_io.from_xml(xml,
                                    clean=True,
                                    collapse=True,
                                    literals=['literalLayout', 'markdown', 'attributeName', 'code'])
    assert isinstance(eml_node, Node)
    eml_node, nsmap_changed = webapp.home.utils.load_and_save.fixup_eml_namespaces_on_import(eml_node)
    return eml_node, nsmap_changed


def load_df(eml_node, csv_url, data_table_name, max_rows=None):
    """
    Retrieve a data table CSV file from a URL and return:
     a Pandas data frame for it, and
     a flag indicating whether the data frame was truncated.
    """

    data_table_node = find_data_table_node(eml_node, data_table_name)

    field_delimiter_node = data_table_node.find_descendant(names.FIELDDELIMITER)
    if field_delimiter_node:
        delimiter = field_delimiter_node.content
    else:
        delimiter = ','
    quote_char_node = data_table_node.find_descendant(names.QUOTECHARACTER)
    if quote_char_node:
        quote_char = quote_char_node.content
    else:
        quote_char = '"'

    num_header_lines_node = data_table_node.find_descendant(names.NUMHEADERLINES)
    num_header_lines = 1  # Default, if unspecified in the EML.
    try:
        num_header_lines = int(num_header_lines_node.content)
    except:
        pass

    num_footer_lines_node = data_table_node.find_descendant(names.NUMFOOTERLINES)
    num_footer_lines = 0  # Default, if unspecified in the EML.
    try:
        num_footer_lines = int(num_footer_lines_node.content)
    except:
        pass

    try:
        if delimiter == '\\t':
            delimiter = '\t'

        num_rows = load_data.get_num_rows(unquote_plus(csv_url), delimiter=delimiter, quote_char=quote_char)
        if max_rows is None:
            max_rows = num_rows
        truncated = num_rows > max_rows
        df = pd.read_csv(unquote_plus(csv_url), encoding='utf-8-sig', sep=delimiter, quotechar=quote_char, comment='#',
                           keep_default_na=False, skiprows=range(1, num_header_lines), nrows=max_rows,
                           skipfooter=num_footer_lines, low_memory=False, infer_datetime_format=True,
                           dtype=str)   # Set dtype to str to prevent pandas from converting empty strings to NaN,
                                        # whole numbers to floats, etc.
        return df, truncated

    except Exception as err:
        log_info(f'Error loading CSV file: {err}')
        raise


def find_data_table_node(eml_node, data_table_name):
    """
    Find the data table node in an EML document, based on its name. If there are multiple data tables with the same
    name, raise ValueError. Likewise, if the named table is not found in the EML, raise ValueError.
    """
    data_table_nodes = []
    names_found = []
    eml_node.find_all_descendants(names.DATATABLE, data_table_nodes)
    for data_table_node in data_table_nodes:
        name_found = get_data_table_name(data_table_node)
        if name_found in names_found:
            raise ValueError(f'Duplicate data table "{name_found}" found in EML')
        if name_found == data_table_name:
            return data_table_node
    raise ValueError(f'Data table "{data_table_name}" not found in EML')


def find_data_table_node_by_csv_filename(eml_node, csv_filename):
    """
    Find the data table node in an EML document, based on its csv filename. If there are multiple data tables with the same
    name, raise ValueError. Likewise, if the named table is not found in the EML, raise ValueError.
    """
    data_table_nodes = []
    names_found = []
    eml_node.find_all_descendants(names.DATATABLE, data_table_nodes)
    for data_table_node in data_table_nodes:
        name_found = get_data_table_filename(data_table_node)
        if name_found in names_found:
            raise ValueError(f'Duplicate data table "{name_found}" found in EML')
        if name_found == csv_filename:
            return data_table_node
    raise ValueError(f'Data table "{csv_filename}" not found in EML')


def get_attribute_name(attribute_node):
    """
    Get the name of an attribute (column) from an attribute node. If attribute_node doesn't have an
     attributeName child, raise ValueError.
     """
    attribute_name_node = attribute_node.find_child(names.ATTRIBUTENAME)
    if attribute_name_node:
        return attribute_name_node.content
    raise ValueError(f'Column not found in EML')


def normalize_column_name(name):
    """ Normalize a name: i.e., strip whitespace and convert to lowercase. """
    return name.strip().lower()


def names_match(column_name, attribute_name):
    """ Test whether normalized names are equal. """
    return normalize_column_name(column_name) == normalize_column_name(attribute_name)


def get_attribute_node(data_table_node, attribute_name):
    """
    Find an attribute node in a data table node, based on its name. If the named attribute is not found in the data
    table, raise ValueError.
    """
    attribute_nodes = []
    data_table_node.find_all_descendants(names.ATTRIBUTE, attribute_nodes)
    for attribute_node in attribute_nodes:
        attribute_name_node = attribute_node.find_child(names.ATTRIBUTENAME)
        if attribute_name_node and names_match(attribute_name_node.content, attribute_name):
            return attribute_node
    raise ValueError(f'Column "{attribute_name}" not found in EML')


def get_variable_type(attribute_node):
    """
    Get the variable type of an attribute (column) from an attribute node. Variable type here means
        metapype_client.VariableType.
    The attribute node is assumed to have the required descendants.
        E.g., it assumed to have a measurementScale child, which in turn is assumed to have a nominal, ordinal, ratio, or
        interval child. Nominal and ordinal are assumed to have a nonNumericDomain child, etc.
    If the attribute node has the required descendants, the VariableType can be inferred. Otherwise, raise ValueError.
    """
    measurement_scale_node = attribute_node.find_child(names.MEASUREMENTSCALE)
    if measurement_scale_node:

        # See if it's nominal or ordinal, and if so, whether it's categorical or text.
        nominal_or_ordinal_node = measurement_scale_node.find_child(names.NOMINAL)
        if not nominal_or_ordinal_node:
            nominal_or_ordinal_node = measurement_scale_node.find_child(names.ORDINAL)
        if nominal_or_ordinal_node:
            if nominal_or_ordinal_node.find_single_node_by_path([names.NONNUMERICDOMAIN, names.ENUMERATEDDOMAIN]):
                return webapp.home.metapype_client.VariableType.CATEGORICAL.name
            if nominal_or_ordinal_node.find_single_node_by_path([names.NONNUMERICDOMAIN, names.TEXTDOMAIN]):
                return webapp.home.metapype_client.VariableType.TEXT.name

        # See if it's ratio or interval, and if so, it's numerical.
        ratio_or_interval_node = measurement_scale_node.find_child(names.RATIO)
        if not ratio_or_interval_node:
            ratio_or_interval_node = measurement_scale_node.find_child(names.INTERVAL)
        if ratio_or_interval_node:
            return webapp.home.metapype_client.VariableType.NUMERICAL.name

        # See if it's datetime.
        datetime_node = measurement_scale_node.find_child(names.DATETIME)
        if datetime_node:
            return webapp.home.metapype_client.VariableType.DATETIME.name

    raise ValueError(f'Variable type for {get_attribute_name(attribute_node)} could not be inferred from the EML')


def get_data_table_columns(data_table_node):
    """
    Return a list of columns in a data table, where each column is represented as a dict with keys 'name' and 'type' to
    facilitate JSON serialization.
    """
    columns = []
    attribute_nodes = []
    data_table_node.find_all_descendants(names.ATTRIBUTE, attribute_nodes)
    for attribute_node in attribute_nodes:
        attribute_name = get_attribute_name(attribute_node)
        variable_type = get_variable_type(attribute_node)
        columns.append({ 'name': attribute_name, 'type': variable_type })
    return columns


def create_result_json(eml_url, csv_url, columns_checked, errors, max_errs_per_column):
    """
    Return JSON representing the results of a check. errors is a list of error JSONs (see create_error_json).
    """
    if not max_errs_per_column:
        max_errs_per_column = '""'
    result_1 = f'"eml_file_url": "{eml_url}", "csv_file_url": "{csv_url}", "columns_checked": {json.dumps(columns_checked)}, "max_errs_per_column": {max_errs_per_column}, '
    errors = ','.join(errors)
    result_2 = f'"errors": [{errors}]'
    return f"{{ {result_1}{result_2} }}"


def create_error_json(data_table_name, column_name, row_index, error_type, expected, found):
    """
    Return JSON representing an error.
    """
    if data_table_name and column_name and row_index:
        error_scope = 'element'
    elif data_table_name and column_name:
        error_scope = 'column'
    elif data_table_name and row_index:
        error_scope = 'row'
    elif data_table_name:
        error_scope = 'table'
    else:
        raise ValueError  # use custom exception

    if not column_name:
        column_name = ''
    if not row_index:
        row_index = ''
    location = f'{{ "table": "{urllib.parse.quote(data_table_name)}", "column": "{urllib.parse.quote(column_name)}", "row": "{row_index}" }}'
    return f'{{ "error_scope": "{error_scope}", "location": {location}, "error_type": "{error_type}", "expected": {json.dumps(expected)}, "found": {json.dumps(found)}}}'


def get_date_time_format_specification(data_table_node, attribute_name):
    """
    Return the datetime format string, if any, found in the EML for a given attribute (column) name. If no format
    string is found, return None.

    If an attribute with the given name is not found in the EML, raise ValueError.
    """
    attribute_node = get_attribute_node(data_table_node, attribute_name)
    if attribute_node:
        format_string_node = attribute_node.find_single_node_by_path(
            [names.MEASUREMENTSCALE, names.DATETIME, names.FORMATSTRING])
        if format_string_node:
            return format_string_node.content
    raise ValueError


def get_missing_value_codes(data_table_node, column_name):
    """
    Return a list of missing value codes for a given attribute (column) name. If no missing value codes are found,
    return an empty list.
    """
    attribute_node = get_attribute_node(data_table_node, column_name)
    missing_value_codes = []
    if attribute_node:
        missing_value_code_nodes = attribute_node.find_all_nodes_by_path([names.MISSINGVALUECODE, names.CODE])
        for missing_value_code_node in missing_value_code_nodes:
            if missing_value_code_node.content:
                missing_value_codes.append(re.escape(missing_value_code_node.content))
    return missing_value_codes


def get_categorical_codes(attribute_node):
    """
    Return a list of categorical codes for a given attribute (column) name. If no categorical codes are found, return
    an empty list.
    """
    codes = []
    code_nodes = []
    attribute_node.find_all_descendants(names.CODE, code_nodes)
    for code_node in code_nodes:
        if code_node.content:
            codes.append(code_node.content)
    return codes


def get_number_type(attribute_node):
    """
    Return the numberType for a given numerical attribute (column) name.
    Number type is one of 'natural', 'whole', 'integer', or 'real'.
    If the numberType is not found, raise ValueError.
    """
    number_type_node = attribute_node.find_descendant(names.NUMBERTYPE)
    if not number_type_node:
        attribute_name = get_attribute_name(attribute_node)
        raise ValueError(f'Column {attribute_name} is missing a numberType element')
    number_type = number_type_node.content
    if number_type not in ('natural', 'whole', 'integer', 'real'):
        attribute_name = get_attribute_name(attribute_node)
        raise ValueError(f'Column {attribute_name} has unexpected numberType: {number_type}')
    return number_type


def match_with_regex(col_values, regex, mvc, empty_is_ok=True):
    """
    Return a boolean Series indicating whether each value in a column matches a given regex.
    """
    warnings.filterwarnings("ignore", 'This pattern is interpreted as a regular expression, and has match groups.')
    # If regex starts with a ^, remove it temporarily
    if regex.startswith('^'):
        regex = regex[1:]
    # If regex ends with a $, remove it temporarily
    if regex.endswith('$'):
        regex = regex[:-1]
    if mvc:
        regex = f"({regex})" + '|' + f"{'|'.join(mvc)}"
    if empty_is_ok:
        regex = '$|' + regex
    regex = f"^{regex}$"
    matches = col_values.str.match(regex)
    return matches


def check_columns_existence_against_metadata(data_table_node, df):
    """
    Check that the columns in a data table match what's expected based on the metadata.
    """
    def display_nonprintable(s):
        if s.isprintable():
            return s
        return ''.join([c if c.isprintable() else "�" for c in s])

    errors = []
    # Get the column names from the metadata
    attribute_name_nodes = []
    metadata_column_names = []
    data_table_node.find_all_descendants(names.ATTRIBUTENAME, attribute_name_nodes)
    # Create a list of column names from the metadata
    for attribute_name_node in attribute_name_nodes:
        metadata_column_names.append(attribute_name_node.content)
    # Get the column names from the data table
    data_table_column_names = list(df.columns)
    # If the number of columns differs, that's an error.
    if len(metadata_column_names) != len(data_table_column_names):
        errors.append(create_error_json(get_data_table_name(data_table_node), None, None,
                                        'Metadata defines a different number of columns than the data table',
                                        len(metadata_column_names), len(data_table_column_names)))
    # Otherwise, check that the column names match.
    else:
        maxlen = max(len(metadata_column_names), len(data_table_column_names))
        for i in range(maxlen):
            if not names_match(metadata_column_names[i], data_table_column_names[i]):
                error = create_error_json(get_data_table_name(data_table_node), data_table_column_names[i], None,
                                          'Metadata column name does not match column name in data table',
                                          display_nonprintable(metadata_column_names[i]),
                                          display_nonprintable(data_table_column_names[i]))
                errors.append(error)
    return errors, data_table_column_names, metadata_column_names


def get_num_header_lines(data_table_node):
    """
    Return the number of header lines in a data table based on the metadata.
    """
    num_header_lines_node = data_table_node.find_descendant(names.NUMHEADERLINES)
    try:
        return int(num_header_lines_node.content)
    except:
        return 1


def check_numerical_column(df, data_table_node, column_name, max_errs_per_column):
    """
    Check the contents of a numerical column. I.e., check that the values are numbers and that they match the
    numberType specified in the metadata.
    """

    attribute_node = get_attribute_node(data_table_node, column_name)
    number_type = get_number_type(attribute_node)
    col_values = df[column_name].astype(str)

    # Construct a regex based on the number type
    if number_type == 'integer':
        regex = '^[-+]?[0-9]+$'
    elif number_type == 'whole' or number_type == 'natural':
        regex = '^[0-9]+$'
    else:
        regex = '^[-+]?[0-9]*\.?[0-9]+([eE][-+]?[0-9]+)?$'
    mvc = get_missing_value_codes(data_table_node, column_name)
    truncated = False
    try:
        matches = match_with_regex(col_values, regex, mvc)
    except KeyError:
        # This indicates the column name was not found in the data table.
        return [create_error_json(get_data_table_name(data_table_node), column_name, None,
                                 'Column not found in data table', column_name, 'Not found')], truncated
    # mvc = get_missing_value_codes(data_table_node, column_name)
    # if len(mvc) > 0:
    #     mvc_regex = '^' + '|'.join(mvc) + '$'
    #     warnings.filterwarnings("ignore", 'This pattern is interpreted as a regular expression, and has match groups.')
    #     mvc_matches = col_values.str.contains(mvc_regex)
    #     # Errors are rows with both matches == False and mvc_matches == False
    #     result = ~(matches | mvc_matches)
    # else:
    #     result = ~matches
    result = ~matches
    error_indices = result[result].index.values

    data_table_name = get_data_table_name(data_table_node)
    # Set up the expected value error message based on the number type
    expected = number_type
    if number_type == 'real':
        expected = 'A real number (e.g., 123.4)'
    elif number_type == 'integer':
        expected = 'An integer (e.g. -3, 0, 42)'
    elif number_type == 'whole':
        expected = 'A whole number (e.g. 0, 1, 2)'
    elif number_type == 'natural':
        expected = 'A natural number (e.g. 0, 1, 2)'
    errors = []
    num_header_lines = get_num_header_lines(data_table_node)
    for index in error_indices:
        # Make the index 1-based and taking into account the number of header rows. I.e., make it match what they'd see in Excel.
        errors.append(create_error_json(data_table_name, column_name,
                                        index + num_header_lines + 1,
                                        'Numerical element not of the expected type',
                                        expected, col_values[index]))
        if max_errs_per_column and len(errors) > max_errs_per_column:
            truncated = True
            break

    return errors, truncated


def check_categorical_column(df, data_table_node, column_name, max_errs_per_column):
    """
    Check the contents of a categorical column. I.e., check that the values are in the list of codes
    and missing value codes.
    """

    errors = []
    truncated = False
    attribute_node = get_attribute_node(data_table_node, column_name)
    col_values = df[column_name].astype(str)

    # If the metadata says codes values are not "enforced" to be the defined codes, then there cannot be errors
    enumerated_domain_node = attribute_node.find_descendant(names.ENUMERATEDDOMAIN)
    if enumerated_domain_node and enumerated_domain_node.attribute_value('enforced') == 'no':
        return [], truncated

    codes = list(map(re.escape, get_categorical_codes(attribute_node)))
    codes_regex = '^' + '|'.join(codes) + '$'
    mvc = get_missing_value_codes(data_table_node, column_name)
    try:
        matches = match_with_regex(col_values, codes_regex, mvc)
    except KeyError:
        return [], truncated   # This indicates the column is missing, but that type of error is reported via
                               # check_columns_existence_against_metadata()
    # mvc = get_missing_value_codes(data_table_node, column_name)
    # if len(mvc) > 0:
    #     mvc_regex = '^' + '|'.join(mvc) + '$'
    #     warnings.filterwarnings("ignore", 'This pattern is interpreted as a regular expression, and has match groups.')
    #     mvc_matches = col_values.str.contains(mvc_regex)
    #     # Errors are rows with both matches == False and mvc_matches == False
    #     result = ~(matches | mvc_matches)
    # else:
    #     result = ~matches
    result = ~matches
    error_indices = result[result].index.values
    data_table_name = get_data_table_name(data_table_node)
    expected = 'A defined code'
    num_header_lines = get_num_header_lines(data_table_node)
    for index in error_indices:
        # Make the index 1-based and take into account the number of header rows. I.e., make it match what they'd see in Excel.
        errors.append(create_error_json(data_table_name, column_name,
                                        index + num_header_lines + 1,
                                        'Categorical element is not a defined code',
                                        expected, col_values[index]))
        if max_errs_per_column and len(errors) > max_errs_per_column:
            truncated = True
            break

    return errors, truncated


def check_date_time_column(df, data_table_node, column_name, max_errs_per_column):
    """
    Check the contents of a datetime column. I.e., check that the values are in the expected format based on the
    metadata or are one of the missing value codes.
    """

    def get_date_time_format_regex(data_table_node, attribute_name):
        """ Get the regex for the date time format specified in the metadata."""
        def get_regex_for_format(format):
            load_date_time_format_files()
            return date_time_format_regex.get(format, None)

        date_time_format = get_date_time_format_specification(data_table_node, attribute_name)
        return get_regex_for_format(date_time_format)

    col_values = df[column_name].astype(str)
    truncated = False
    regex = get_date_time_format_regex(data_table_node, column_name)
    if not regex:
        date_time_format = get_date_time_format_specification(data_table_node, column_name)
        return [create_error_json(get_data_table_name(data_table_node), column_name, None,
                                 'The specified DateTime Format String is not supported.',
                                  'A <a href="../datetime_formats">supported</a> format',
                                  date_time_format)], truncated
    mvc = get_missing_value_codes(data_table_node, column_name)
    try:
        matches = match_with_regex(col_values, regex, mvc)
    # try:
    #     matches = match_with_regex(col_values, regex)
    except KeyError:
        return [create_error_json(get_data_table_name(data_table_node), column_name, None,
                                 'Column not found in table', (column_name), 'Not found')], truncated
    # mvc = get_missing_value_codes(data_table_node, column_name)
    # if len(mvc) > 0:
    #     mvc_regex = '^' + '|'.join(mvc) + '$'
    #     warnings.filterwarnings("ignore", 'This pattern is interpreted as a regular expression, and has match groups.')
    #     mvc_matches = col_values.str.contains(mvc_regex)
    #     # Errors are rows with both matches == False and mvc_matches == False
    #     result = ~(matches | mvc_matches)
    # else:
    #     result = ~matches
    result = ~matches
    error_indices = result[result].index.values
    data_table_name = get_data_table_name(data_table_node)
    expected = get_date_time_format_specification(data_table_node, column_name)
    errors = []
    num_header_lines = get_num_header_lines(data_table_node)
    for index in error_indices:
        # Make the index 1-based and taking into account the number of header rows. I.e., make it match what they'd see in Excel.
        errors.append(create_error_json(data_table_name, column_name,
                                        index + num_header_lines + 1,
                                        'DateTime element does not have expected format',
                                        expected, col_values[index]))
        if max_errs_per_column and len(errors) > max_errs_per_column:
            truncated = True
            break

    return errors, truncated


def check_data_table(eml_file_url:str=None,
                     csv_file_url:str=None,
                     data_table_name:str=None,
                     column_names:List[str]=None,
                     max_errs_per_column=Config.MAX_ERRS_PER_COLUMN,
                     collapse_errs:bool=False):
    """
    Check a data table and return JSON with information about what was checked and a list of any errors found.

    The caller can specify a list of column names to check. If not specified, all columns will be checked.

    eml_file and csv_file are provided as URLs. Check the column names match the metadata, and for each column check
    its contents based on the metadata specification for the column.
    """
    eml_node, _ = load_eml_file(eml_file_url)

    if not check_table_headers(csv_file_url=csv_file_url):
        flash(f'A column header in table {data_table_name} contains a "#" character, which is not allowed. '
              'Please remove this character and re-upload the file.', 'error')
        return False

    max_rows = Config.MAX_DATA_ROWS_TO_CHECK
    df, truncated = load_df(eml_node, csv_file_url, data_table_name, max_rows=max_rows)
    if truncated:
        flash(f'The number of rows in {os.path.basename(unquote_plus(csv_file_url))} is greater than {max_rows:,}. ezEML checks '
              f'only the first {max_rows:,} rows. Often this suffices to indicate the kinds of errors that are present.\nThe full '
              f'file will be checked when you submit the data package to the EDI repository.', 'warning')

    log_available_memory('After loading the data table')

    data_table_node = find_data_table_node(eml_node, data_table_name)
    errors, data_table_column_names, metadata_column_names = check_columns_existence_against_metadata(data_table_node, df)

    # Check for empty rows
    data_table_name = get_data_table_name(data_table_node)
    num_header_lines = get_num_header_lines(data_table_node)
    errors.extend(check_for_empty_rows(df, data_table_name, num_header_lines))

    if not column_names:
        # check them all... we will use the data table column names. they may not exactly match the metadata column
        # names, for example if there are spaces at the end of column names.
        column_names = data_table_column_names
    columns_checked = []
    truncated = False
    for column_name in column_names:
        if column_name not in data_table_column_names:
            continue
        try:
            attribute_node = get_attribute_node(data_table_node, column_name)
        except ValueError:
            # If the column is not found in the metadata, then it is a column name mismatch error that will have been
            #  reported above by check_columns_existence_against_metadata().
            continue
        variable_type = get_variable_type(attribute_node)
        from datetime import date, datetime
        start = datetime.now()
        if variable_type == 'CATEGORICAL':
            columns_checked.append(column_name)
            new_errors, truncated = check_categorical_column(df, data_table_node, column_name, max_errs_per_column)
            errors.extend(new_errors)
        elif variable_type == 'DATETIME':
            columns_checked.append(column_name)
            new_errors, truncated = check_date_time_column(df, data_table_node, column_name, max_errs_per_column)
            errors.extend(new_errors)
        elif variable_type == 'NUMERICAL':
            columns_checked.append(column_name)
            new_errors, truncated = check_numerical_column(df, data_table_node, column_name, max_errs_per_column)
            errors.extend(new_errors)
        end = datetime.now()
        elapsed = (end - start).total_seconds()
        log_available_memory(f'After checking column: {column_name}... elapsed time: {elapsed:.1f} seconds')

    results = create_result_json(eml_file_url, csv_file_url, columns_checked, errors, max_errs_per_column)

    if truncated:
        flash('Only partial results are shown below because the number of errors has exceeded the maximum allowed.\n' \
              'To find additional errors, correct the errors shown below, re-upload the table, and run the check again.')

    log_available_memory(f'After creating result JSON')

    return results


def load_date_time_format_files(strings_filename=DATE_TIME_FORMAT_STRINGS_FILENAME,
                                regex_filename=DATE_TIME_FORMAT_REGEX_FILENAME):
    """
    Load the date time format strings and corresponding regexes from the CSV files and save in global variables.
    """
    global data_time_format_strings, date_time_format_regex
    if not data_time_format_strings:
        data_time_format_strings = OrderedDict()
        with open(strings_filename, 'r', encoding='utf-8-sig') as csv_file:
            csv_reader = csv.DictReader(csv_file)
            for line in csv_reader:
                format = line['Format']
                example = line['Example']
                data_time_format_strings[format] = example
    if not date_time_format_regex:
        date_time_format_regex = OrderedDict()
        with open(regex_filename, 'r', encoding='utf-8-sig') as csv_file:
            csv_reader = csv.DictReader(csv_file)
            for line in csv_reader:
                format = line['Format']
                regex = line['Regex']
                date_time_format_regex[format] = regex


def get_data_table_name(data_table_node):
    """ Return the name of the data table according to the metadata. """
    data_table_name_node = data_table_node.find_child(names.ENTITYNAME)
    if data_table_name_node:
        return data_table_name_node.content.strip()


def get_data_table_filename(data_table_node, encoded_for_url=False):
    """
    Get the filename of the data table. If encoded_for_url is True, then the returned filename will be encoded for use
    in a URL.
    """
    data_table_object_name_node = data_table_node.find_descendant(names.OBJECTNAME)
    if data_table_object_name_node:
        if not encoded_for_url:
            return data_table_object_name_node.content
        else:
            return urllib.parse.quote(data_table_object_name_node.content)


def get_data_table_size(data_table_node):
    """ Return the size of the data table according to the metadata. """
    data_table_size_node = data_table_node.find_descendant(names.SIZE)
    if data_table_size_node:
        return data_table_size_node.content


def check_date_time_attribute(attribute_node):
    """
    Check a datetime attribute to see if it has a format string that is not in the list of known format strings. If so,
    return None. Otherwise, return the format string.

    This function is used by Check Metadata. It's here because it uses load_date_time_format_files() and that function
    is used by other functions in this module.
    """

    def check_date_time_format_specification(specification):
        """ Check if a datetime specification has a valid format according to our list of supported formats. """
        load_date_time_format_files()
        return specification in data_time_format_strings.keys()

    format_string_node = attribute_node.find_single_node_by_path(
        [names.MEASUREMENTSCALE, names.DATETIME, names.FORMATSTRING])
    if format_string_node:
        format_string = format_string_node.content
        if not check_date_time_format_specification(format_string):
            return format_string


def check_for_empty_rows(df, data_table_name, num_header_lines):
    """
    Check for empty rows in the data table.
    """
    errors = []
    # Check for empty rows
    empty_rows = df.eq('').all(axis=1)
    empty_row_indices = empty_rows[empty_rows].index
    for index in empty_row_indices:
        # Make the index 1-based and take into account the number of header rows. I.e., make it match what they'd see in Excel.
        errors.append(create_error_json(data_table_name, None,
                                        index + num_header_lines + 1,
                                        'Row is empty', 'Data', 'No data'))
    return errors


def format_date_time_formats_list():
    """
    Format the list of supported date time formats for display in HTML.

    This function is used by Check Metadata. It's here because it uses load_date_time_format_files() and that function
    is used by other functions in this module.
    """

    load_date_time_format_files()

    output = '<span style="font-family: Helvetica,Arial,sans-serif;">'
    output += '<table class="eval_table" width=100% style="padding: 10px;">'
    output += '<tr><th style="font-size:120%;">Format</th><th style="font-size:120%;">Example</th></tr>'

    for format, example in data_time_format_strings.items():
        output += f'<tr>'
        output += f'<td class="eval_table" valign="top">{format}</td>'
        output += f'<td class="eval_table" valign="top">{example}</td>'
        output += '</tr>'

    output += '</table>'
    output += '</span>'
    return output


def generate_error_info_for_webpage(data_table_node, errors):
    """
    Given the JSON errors output, generate the HTML for the data table errors page.
    """

    def make_blanks_visible(s: str):
        """ If the string contains blanks, make those blanks highly noticeable in the HTML. """
        if not s:
            return s, ''
        s = str(s)
        blank = '<span style="color:red;font-size:100%;font-weight:bold;">\u274f</span>'
        # Also considered \u2420 and \u25a1
        if s.isspace():
            s = s.replace(' ', blank)
        else:
            # make leading and trailing spaces visible
            leading = len(s) - len(s.lstrip())
            trailing = len(s) - len(s.rstrip())
            s = s[:leading].replace(' ', blank) + s[leading:len(s) - trailing] + s[len(s) - trailing:].replace(' ',
                                                                                                               blank)
        has_blank = blank in s
        return s, has_blank

    errs_obj = json.loads(errors)
    data_table_name = get_data_table_name(data_table_node)
    column_name = None
    row_errs = []
    column_errs = []
    errors = []
    has_blanks = False
    for error in errs_obj['errors']:
        if error['location']['table'] != urllib.parse.quote(data_table_name):
            continue
        if error['error_scope'] in ['column', 'element']:
            if error['location']['column'] != (urllib.parse.quote(column_name) if column_name else None):
                column_name = urllib.parse.unquote(error['location']['column'])
                try:
                    attribute_node = get_attribute_node(data_table_node, column_name)
                    variable_type = get_variable_type(attribute_node)
                except ValueError:
                    variable_type = 'UNKNOWN'
                errors = []
                column_errs.append({ "column_name": column_name, "variable_type": variable_type, "errors": errors})
        if error['error_scope'] in ['table', 'row']:
            if not row_errs:
                errors = []
                row_errs.append({ "column_name": '', "variable_type": '', "errors": errors})
        expected, blank = make_blanks_visible(error['expected'])
        has_blanks = has_blanks or blank
        found, blank = make_blanks_visible(error['found'])
        has_blanks = has_blanks or blank
        errors.append({
            "row": error['location']['row'],
            "error_type": error['error_type'],
            "expected": expected,
            "found": found})
    return row_errs, column_errs, has_blanks


def get_eml_file_url(document_name, eml_node):
    """ Return the EML file location as a URL for use in the check data tables code. """
    filepath = f'{path_join(Config.BASE_DIR, user_data.get_user_folder_name(), document_name)}.xml'
    encoded_for_url = f'{path_join(Config.BASE_DIR, user_data.get_user_folder_name(), urllib.parse.quote(document_name))}.xml'
    if path_exists(filepath):
        return f'file://{encoded_for_url}'
    package_id = eml_node.attribute_value('packageId')
    if package_id:
        filepath = f'{path_join(Config.BASE_DIR, user_data.get_user_folder_name(), package_id)}.xml'
        if path_exists(filepath):
            return f'file://{filepath}'
    return None


def get_eml_external_url(document_name):
    """ Return the EML's URL for use in the explore data tables code. """
    parsed_url = urllib.parse.urlparse(request.base_url)
    path = f'{os.path.join(user_data.get_user_download_folder_name(), urllib.parse.quote(document_name))}.xml'
    return f"{parsed_url.scheme}://{parsed_url.netloc}/{path}"


def get_csv_external_url(document_name, csv_file_name):
    """ Return the CSV's URL for use in the explore data tables code. """
    parsed_url = urllib.parse.urlparse(request.base_url)
    uploads = 'uploads'
    path = f"{os.path.join(user_data.get_user_download_folder_name(), uploads, urllib.parse.quote(document_name), urllib.parse.quote(csv_file_name))}"
    return f"{parsed_url.scheme}://{parsed_url.netloc}/{path}"


def get_csv_file_url(document_name, data_table_node):
    """ Return the CSV file location as a URL for use in the check data tables code. """
    csv_file_name = get_data_table_filename(data_table_node)
    return f'file://{os.path.join(Config.BASE_DIR, user_data.get_document_uploads_folder_name(encoded_for_url=True), urllib.parse.quote(csv_file_name))}'


def get_csv_filepath(document_name, csv_file_name):
    """ Return the CSV file location as a filepath for use in the check data tables code. """
    try:
        return os.path.join(user_data.get_document_uploads_folder_name(document_name), csv_file_name)
    except:
        log_info(f"get_csv_filepath: {document_name}, {csv_file_name}")
        return None


def get_csv_errors_archive_filepath(document_name, csv_file_name, metadata_hash):
    """ Return the file paths associated with the  CSV file. """

    archive_filepath = f"{get_csv_filepath(document_name, csv_file_name)}_eval_{metadata_hash}"
    ok_filepath = f"{get_csv_filepath(document_name, csv_file_name)}_eval_{metadata_hash}_ok"
    # Allow for the metadata hash forming part of the eval file's filename.
    wildcard_filepath = f"{get_csv_filepath(document_name, csv_file_name)}_eval_??????????"
    ok_wildcard_filepath = f"{get_csv_filepath(document_name, csv_file_name)}_eval_??????????_ok"
    return archive_filepath, ok_filepath, wildcard_filepath, ok_wildcard_filepath


def set_check_data_tables_badge_status(document_name, eml_node):
    """ Determine the color of the Check Data Tables badge in the main Contents menu. """
    status = 'green'
    data_table_nodes = []
    eml_node.find_all_descendants(names.DATATABLE, data_table_nodes)
    for data_table_node in data_table_nodes:
        csv_file_name = get_data_table_filename(data_table_node)
        data_table_name = get_data_table_name(data_table_node)
        metadata_hash = hash_data_table_metadata_settings(eml_node, data_table_name)
        this_status = get_data_file_eval_status(document_name, csv_file_name, metadata_hash)
        if this_status == 'red' or this_status == 'black':
            status = 'red'
            break
        if this_status == 'yellow' and status == 'green':
            status = 'yellow'
    session['check_data_tables_status'] = status
    return status


def get_data_file_eval_status(document_name, csv_file_name, metadata_hash):
    """ Determine the color of the badge for an individual data table in the Check Data Tables page."""

    if not csv_file_exists(document_name, csv_file_name):
        return 'black'
    # Returns green, yellow, red, or black.
    archive_filepath, ok_filepath, wildcard_filepath, ok_wildcard_filepath = \
        get_csv_errors_archive_filepath(document_name, csv_file_name, metadata_hash)
    if path_exists(archive_filepath):
        return "red"
    if path_exists(ok_filepath):
        return "green"
    return "yellow"

#
# def flush_dex_cache_entry(eml_url, csv_url, dist_url):
#     requests.delete()
#     let dexBaseUrl = '__DEX-BASE-URL__';
#     // dist_url = '__DIST-URL__';
#     data = {
#         'eml': '__EML-URL__',
#          csv: '__CSV-URL__',
#     dist: '__DIST-URL__',
#     };
#
#     let
#     options = {
#         method: 'POST',
#         headers: {
#             'Content-Type': 'application/json'
#         },
#         body: JSON.stringify(data),
#     };
#
#     pass


def flush_dex_cache(eml_node, current_document, csv_file_name):
    log_info(f"flush_dex_cache: {current_document}, {csv_file_name}")
    eml_url = get_eml_external_url(current_document)
    if csv_file_exists(current_document, csv_file_name):
        csv_url = get_csv_external_url(current_document, csv_file_name)
    else:
        csv_url = ''
    data_table_node = find_data_table_node_by_csv_filename(eml_node, csv_file_name)
    dist_url_node = data_table_node.find_single_node_by_path([names.PHYSICAL, names.DISTRIBUTION, names.ONLINE, names.URL])
    dist_url = dist_url_node.content if dist_url_node else ''
    if eml_url and csv_url and dist_url:
        dex_url = Config.DEX_BASE_URL + '/dex/api/preview'
        data = {
            'eml': eml_url,
            'csv': csv_url,
            'dist': dist_url
        }
        headers = {'Content-Type': 'application/json'}
        response = requests.delete(dex_url, headers=headers, json=data)
        if response.status_code != 200:
            log_error(f"flush_dex_cache: {response.status_code}, {response.text}")


def reset_data_file_eval_status(eml_node, document_name, csv_file_name):
    """ Reset the data table to unevaluated state, for example because a Reupload has been done. """

    archive_filepath, ok_filepath, wildcard_filepath, ok_wildcard_filepath = \
        get_csv_errors_archive_filepath(document_name, csv_file_name, '')

    filelist = glob.glob(wildcard_filepath)
    for filepath in filelist:
        os.remove(filepath)

    filelist = glob.glob(ok_wildcard_filepath)
    for filepath in filelist:
        os.remove(filepath)

    flush_dex_cache(eml_node, document_name, csv_file_name)


def save_data_file_eval(eml_node, document_name, csv_file_name, metadata_hash, errors):
    """ Save the results of the data table evaluation. """

    reset_data_file_eval_status(eml_node, document_name, csv_file_name)
    archive_filepath, ok_filepath, wildcard_filepath, ok_wildcard_filepath = \
        get_csv_errors_archive_filepath(document_name, csv_file_name, metadata_hash)
    errs_obj = json.loads(errors)
    if not errs_obj['errors']:
        archive_filepath = ok_filepath
    with open(archive_filepath, 'w') as eval_file:
        eval_file.write(errors)


def get_data_file_eval(document_name, csv_file_name, metadata_hash):
    """ Return the data table evaluation results as saved in an eval file, or None if no eval file exists. """

    archive_filepath, ok_filepath, wildcard_filepath, ok_wildcard_filepath = \
        get_csv_errors_archive_filepath(document_name, csv_file_name, metadata_hash)
    if not path_exists(archive_filepath):
        archive_filepath = ok_filepath
        if not path_exists(archive_filepath):
            # There may exist a version with a different hash. If so, it's obsolete and we want to delete it.
            matches = glob.glob(wildcard_filepath)
            for match in matches:
                os.remove(match)
            return None
    with open(archive_filepath, 'r') as eval_file:
        return eval_file.read()


def check_table_headers(current_document=None, data_table_node=None, csv_file_url=None):
    """
        Check for special chars in table headers. Currently, we check only for '#' chars.
        We need to look directly in the CSV file rather than the EML, since if a header contains
        a '#' char, loading it will fail.
    """
    if csv_file_url is None:
        assert(current_document and data_table_node)
        csv_file_url = get_csv_file_url(current_document, data_table_node)
    for line in urllib.request.urlopen(csv_file_url):
        if '#' in line.decode('utf-8'):
            return False
        break
    return True


def check_all_tables(current_document, eml_node):
    def check_all_table_headers(current_document, eml_node):
        data_table_nodes = eml_node.find_all_nodes_by_path([names.DATASET, names.DATATABLE])
        for data_table_node in data_table_nodes:
            if not check_table_headers(current_document=current_document, data_table_node=data_table_node):
                data_table_name = get_data_table_name(data_table_node)
                flash(f'A column header in table {data_table_name} contains a "#" character, which is not allowed. '
                      'Please remove this character and re-upload the file.', 'error')
                return False
        return True

    def check_a_table(current_document, eml_node, data_table_node, data_table_name):
        eml_file_url = get_eml_file_url(current_document, eml_node)
        csv_file_url = get_csv_file_url(current_document, data_table_node)
        csv_filename = get_data_table_filename(data_table_node)
        csv_filepath = get_csv_filepath(current_document, csv_filename)
        data_table_size = get_data_table_size(data_table_node)

        metadata_hash = hash_data_table_metadata_settings(eml_node, data_table_name)

        errors = get_data_file_eval(current_document, csv_filename, metadata_hash)
        if not errors:
            errors = check_data_table(eml_file_url, csv_file_url, data_table_name)

        row_errs, column_errs, has_blanks = generate_error_info_for_webpage(data_table_node, errors)
        collapsed_errors = collapse_error_info_for_webpage(row_errs, column_errs)

        save_data_file_eval(eml_node, current_document, csv_filename, metadata_hash, errors)
        set_check_data_tables_badge_status(current_document, eml_node)

    if not check_all_table_headers(current_document, eml_node):
        return

    data_table_nodes = eml_node.find_all_nodes_by_path([names.DATASET, names.DATATABLE])
    for data_table_node in data_table_nodes:
        data_table_name = get_data_table_name(data_table_node)
        csv_file_name = get_data_table_filename(data_table_node)
        metadata_hash = hash_data_table_metadata_settings(eml_node, data_table_name)
        status = get_data_file_eval_status(current_document, csv_file_name, metadata_hash)
        if status == 'yellow':
            check_a_table(current_document, eml_node, data_table_node, data_table_name)


def create_check_data_tables_status_page_content(document_name, eml_node):
    """
    Create the HTML content for the Check Data Tables page. This lists the tables and their badges and has links to
    check the table or show errors for the table, or if no errors, simple say "No errors found".

    In addition, it returns a string indicating whether the Check All Tables button should be enabled or disabled.
    """
    btn_status = 'disabled'
    data_table_nodes = eml_node.find_all_nodes_by_path([names.DATASET, names.DATATABLE])
    output = ''
    for data_table_node in data_table_nodes:
        data_table_name = get_data_table_name(data_table_node)
        csv_file_name = get_data_table_filename(data_table_node)
        metadata_hash = hash_data_table_metadata_settings(eml_node, data_table_name)
        status = get_data_file_eval_status(document_name, csv_file_name, metadata_hash)
        if status == 'yellow':
            btn_status = ''
            onclick = ''
            size = get_data_table_size(data_table_node)
            if size and int(size) > 10**7:
                kb, mb, gb = convert_file_size(size)
                mb = round(mb)
                onclick = f'onclick="return confirm(\'This data table may take several minutes to check. Continue?\');"'
            action = f'<a href="data_table_errors/{urllib.parse.quote(data_table_name)}" {onclick}>Check data table</a>'
        elif status == 'red':
            action = f'<a href="data_table_errors/{data_table_name}">Show errors</a>'
        elif status == 'green':
            action = 'No errors found'
        else:  # black
            status = 'red'
            action = 'CSV file missing. Upload via the Data Tables page.'
        output += f'<tr><td width=2%><span class ="nav_link {status}_circle"></span></td>'
        output += f'<td width=68%>{data_table_name}</td>'
        output += f'<td width=5%></td>'
        output += f'<td width=25%>{action}</td></tr>'
    if output:
        output = '<table class="eval_table" width=100% style="padding: 10px;"><tr><th></th><th>Data Table Name</th><th></th></tr>' + output + '</table>'
    return output, btn_status


def csv_file_exists(document_name, csv_file_name):
    csv_filepath = get_csv_filepath(document_name, csv_file_name)
    return path_exists(csv_filepath)


def create_explore_data_tables_page_content(current_document, eml_node):
    def create_output_for_data_table(eml_node, eml_file_url, csv_file_url, data_table_node):
        id = f'open-dex-{data_table_node.id}'
        dex_base_url = Config.DEX_BASE_URL
        link = f'<a class="button link" id="{id}">Explore with DeX</a>\n'
        dist_url_node = data_table_node.find_single_node_by_path([names.PHYSICAL, names.DISTRIBUTION, names.ONLINE, names.URL])
        dist_url = dist_url_node.content if dist_url_node else ''
        script = """
  document.getElementById('__OPEN-DEX-ID__').addEventListener('click', function () {
    // Base URL for the DeX instance to use
    let dexBaseUrl = '__DEX-BASE-URL__';
    // dist_url = '__DIST-URL__';
    let data = {
      eml: '__EML-URL__',
      csv: '__CSV-URL__',
      dist: '__DIST-URL__',
    };

    let options = {
      method: 'POST',
      headers: {
        'Content-Type': 'application/json'
      },
      body: JSON.stringify(data),
    };
    
<<<<<<< HEAD
    //alert(dexBaseUrl);
    //alert(data.eml);
    //alert(data.csv);
    //alert(data.dist);

=======
>>>>>>> 4946570b
    fetch(`${dexBaseUrl}/dex/api/preview`, options)
        .then(response => {
          return response.text()
        })
        .then(body => {
          // Open DeX in new tab
          window.open(`${dexBaseUrl}/dex/profile/${body}`);
        })
        .catch(error => alert(error))
    ;
  });
        """
        if not dist_url:
            return "Distribution URL missing", ''
        script = script.replace('__OPEN-DEX-ID__', id).replace('__DEX-BASE-URL__', dex_base_url)\
            .replace('__EML-URL__', eml_file_url).replace('__CSV-URL__', csv_file_url).replace('__DIST-URL__', dist_url)
        return link, script

    eml_url = get_eml_external_url(current_document)
    data_table_nodes = eml_node.find_all_nodes_by_path([names.DATASET, names.DATATABLE])
    output = ''
    script_output = ''
    for data_table_node in data_table_nodes:
        data_table_name = get_data_table_name(data_table_node)
        csv_file_name = get_data_table_filename(data_table_node)
        if csv_file_exists(current_document, csv_file_name):
            csv_url = get_csv_external_url(current_document, csv_file_name)
            action, script = create_output_for_data_table(eml_node, eml_url, csv_url, data_table_node)
        else:
            action = 'CSV file missing. Upload via the Data Tables page.'
            script = ''
        script_output += script + '\n'
        output += f'<td width=68%>{data_table_name}</td>'
        output += f'<td width=5%></td>'
        output += f'<td width=25%>{action}</td></tr>'
    if output:
        output = '<table class="eval_table" width=100% style="padding: 10px;"><tr><th>Data Table Name</th><th></th></tr>\n' + output + '\n</table>\n'
    if script_output:
        script_output = 'window.onload = function () {\n' + script_output + '\n};\n'
    return output, script_output


def error_as_dict(error_info):
    """ Convert an error_info tuple to a dict. """
    row, error_type, expected, found = error_info
    return {
        'row': str(row),
        'error_type': error_type,
        'expected': expected,
        'found': found
    }


def hash_data_table_metadata_settings(eml_node, data_table_name):
    """
    Generate a hash of data table metadata settings. This is used to determine if the metadata has changed, in which
    case memoized error results are obsolete.

    Various metadata settings affect the checking of data tables, so if they are changed the data table needs to be
     treated as not having been checked yet. We capture the settings as text, generate a hash for them, and return
     the hash. This will be saved as part of the filename for the eval file so we can compare it with the current
     value without having to open the eval file.
    The relevant settings are these:
       Attribute (column) names and variable types
       For Categorical attributes: codes, the "enforced" flag, missing value codes
       For DateTime attributes: format string, missing value codes
       For Numerical attributes: number type, missing value codes
    For now, though, we'll just capture the entire metadata tree under the data table node
    """
    data_table_node = find_data_table_node(eml_node, data_table_name)
    _json = metapype_io.to_json(data_table_node)
    hash = hashlib.shake_256(_json.encode()).hexdigest(5)
    return hash


def collapse_error_info_for_webpage(row_errs, column_errs):
    """
    When essentially the same error is repeated on a sequence of consecutive rows, we want to collapse the sequence.
    """

    def collapse_error_info(column_errors):
        collapsed_errors = []
        prev_row_number = None
        prev_info = None
        skipped = []
        first_row = True

        for error in column_errors.get('errors'):
            row_number = error.get('row')
            if row_number:
                row_number = int(row_number)
                info = (row_number, error.get('error_type'), error.get('expected'), error.get('found'))
                if first_row:
                    # prime the pump
                    prev_row_number = row_number
                    prev_info = info
                    collapsed_errors.append(error_as_dict(info))
                    first_row = False
                    continue
                if row_number == prev_row_number + 1 and info[1:3] == prev_info[1:3]:
                    # This error is part of a consecutive repetitive sequence
                    skipped.append(info)
                    prev_info = info
                    prev_row_number = row_number
                    continue

                prev_info = info
                prev_row_number = row_number

                # Have we completed a sequence?
                if len(skipped) <= 2:
                    for skipped_item in skipped:
                        collapsed_errors.append(error_as_dict(skipped_item))
                    skipped = []
                    collapsed_errors.append(error_as_dict(info))
                    continue
                collapsed_errors.append(error_as_dict(('', '...', '', '')))
                collapsed_errors.append(error_as_dict(skipped[-1]))
                collapsed_errors.append(error_as_dict(info))
                skipped = []
            else:
                info = (row_number, error.get('error_type'), error.get('expected'), error.get('found'))
                collapsed_errors.append(error_as_dict(info))
                prev_row_number = None
                prev_info = None
                skipped = []
                first_row = True

        # Handle last entries...
        if len(skipped) <= 2:
            for skipped_item in skipped:
                collapsed_errors.append(error_as_dict(skipped_item))
        else:
            collapsed_errors.append(error_as_dict(('', '...', '', '')))
            collapsed_errors.append(error_as_dict(info))
        column_errors['errors'] = collapsed_errors
        return column_errors

    errors = row_errs + column_errs
    for error in errors:
        collapse_error_info(error)
    return errors


EML_FILES_PATH = '/Users/jide/git/umbra/eml_files'
def get_existing_eml_files():
    # For use while developing and debugging
    import glob
    import os
    filelist = glob.glob(f'{EML_FILES_PATH}/*.xml')
    return sorted([os.path.basename(x) for x in filelist])


def clear_eval_files():
    # For use while developing and debugging
    uploads_folder = f'/Users/jide/git/ezEML/user-data/EDI-1a438b985e1824a5aa709daa1b6e12d2/uploads'
    subdirs = []
    for file in os.listdir(uploads_folder):
        filepath = path_join(uploads_folder, file)
        if path_isdir(filepath):
            subdirs.append(filepath)
    for subdir in subdirs:
        filelist = glob.glob(f'{subdir}/*_eval_*')
        for filepath in filelist:
            os.remove(filepath)
    for subdir in subdirs:
        filelist = glob.glob(f'{subdir}/*_eval')
        for filepath in filelist:
            os.remove(filepath)<|MERGE_RESOLUTION|>--- conflicted
+++ resolved
@@ -1178,14 +1178,6 @@
       body: JSON.stringify(data),
     };
     
-<<<<<<< HEAD
-    //alert(dexBaseUrl);
-    //alert(data.eml);
-    //alert(data.csv);
-    //alert(data.dist);
-
-=======
->>>>>>> 4946570b
     fetch(`${dexBaseUrl}/dex/api/preview`, options)
         .then(response => {
           return response.text()
