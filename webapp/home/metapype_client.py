--- conflicted
+++ resolved
@@ -1079,10 +1079,10 @@
     enforce_dataset_sequence(eml_node)
     get_check_metadata_status(eml_node, filename)  # To keep badge up-to-date in UI
     fix_up_custom_units(eml_node)
-    # FIXME
-    # add_eml_editor needs to be fixed as a footer for the xml file, since it will delete
-    # the entire mother node if ran. -NPM 4/8/2022
-    # add_eml_editor_metadata(eml_node)
+    #FIXME
+    #add_eml_editor needs to be fixed as a footer for the xml file, since it will delete
+    #the entire mother node if ran. -NPM 4/8/2022
+    #add_eml_editor_metadata(eml_node)
     save_eml(filename=filename, eml_node=eml_node, format='json')
     save_eml(filename=filename, eml_node=eml_node, format='xml')
 
@@ -1475,7 +1475,7 @@
 def add_mother_metadata(eml_node: Node = None):
     additional_metadata_node = eml_node.find_child(names.ADDITIONALMETADATA)
     if additional_metadata_node:
-        # Need to bypass Metapype validity checking -NM 4/5/2022
+    # Need to bypass Metapype validity checking -NM 4/5/2022
         metadata_node = additional_metadata_node.find_child(names.METADATA)
         mother_node = Node("mother", parent=additional_metadata_node)
         metadata_node.add_child(mother_node)
@@ -1486,6 +1486,7 @@
         additional_metadata_node.add_child(metadata_node)
         mother_node = Node("mother", parent=additional_metadata_node)
         metadata_node.add_child(mother_node)
+
 
 
 def fix_up_custom_units(eml_node: Node = None):
@@ -2248,7 +2249,7 @@
             sourceCity_node.content = sourceCity
             source_node.add_child(sourceCity_node)
         if sourceState:
-            sourceState_node = Node("sourceState", parent=source_node)
+            sourceState_node = Node("sourceState", parent= source_node)
             sourceState_node.content = sourceState
             source_node.add_child(sourceState_node)
         if rrid:
@@ -2420,46 +2421,6 @@
     except Exception as e:
         logger.error(e)
 
-<<<<<<< HEAD
-
-def create_donor(donor_node: Node = None,
-                 filename: str = None,
-                 donorId: str = None,
-                 donorGender: str = None,
-                 ageType: Node = None,
-                 ageYears: int = None,
-                 ageDays: int = None,
-                 lifeStage: str = None,
-                 specimenTissue: str = None,
-                 ovaryLocation: str = None,
-                 specimenLocation: str = None,
-                 corpusLectum: str = None,
-                 dayOfCycle: str = None,
-                 stageOfCycle: str = None,
-                 follicularType: str = None,
-                 luteralType: str = None,
-                 slideID: str = None,
-                 sectionSeqNum: int = None,
-                 sectionThickness: int = None,
-                 sectionThicknessType: str = None,
-                 sampleProcessing: str = None,
-                 fixation: str = None,
-                 stain: str = None,
-                 sudanStainType: str = None,
-                 stainLightType: str = None,
-                 stainForecentType: str = None,
-                 stainElectronType: str = None,
-                 magnification: str = None,
-                 maker: str = None,
-                 model: str = None,
-                 notes: str = None):
-    print(donor_node)
-    try:
-        if donorId:
-            donorId_node = Node("donorId", parent=donor_node)
-            donorId_node.content = donorId
-            donor_node.add_child(donorId_node)
-=======
 # Added on 04/23/2022 - Javier Galaviz ***
 def create_donor(donor_node:Node,
                              filename:str=None,
@@ -2503,27 +2464,12 @@
                     donorId_node = Node('donorId', parent=donor_node)
                     donor_node.add_child(donorId_node)
             donorId_node.content = donorId
->>>>>>> 21067a49
         if donorGender:
             donorGender_node = donor_node.find_child('donorGender')
             if not donorGender_node:
                 donorGender_node = Node('donorGender', parent=donor_node)
                 donor_node.add_child(donorGender_node)
             donorGender_node.content = donorGender
-<<<<<<< HEAD
-            donor_node.add_child(donorGender_node)
-        if ageType:
-            ageType_node = Node("ageType", parent=donor_node)
-            donor_node.add_child(ageType_node)
-        if ageYears:
-            ageYears_node = Node('ageYears', parent=ageType_node)
-            ageYears_node.content = ageYears
-            ageType_node.add_child(ageYears_node)
-        if ageDays:
-            ageDays_node = Node('ageDays', parent=ageType_node)
-            ageDays_node.content = ageDays
-            ageType_node.add_child(ageDays_node)
-=======
         if ageType:
             ageType_node = donor_node.find_child('ageType')
             if not ageType_node:
@@ -2541,90 +2487,54 @@
                 ageDays_node = Node('ageDays', parent=ageType_node)
                 ageType_node.add_child(ageDays_node)
             ageDays_node.content = ageDays
->>>>>>> 21067a49
         if lifeStage:
             lifeStage_node = donor_node.find_child('lifeStage')
             if not lifeStage_node:
                 lifeStage_node = Node('lifeStage', parent=donor_node)
                 donor_node.add_child(lifeStage_node)
             lifeStage_node.content = lifeStage
-<<<<<<< HEAD
-            donor_node.add_child(lifeStage_node)
-=======
         if specimenSeqNum:
             specimenSeqNum_node = donor_node.find_child('specimenSeqNum')
             if not specimenSeqNum_node:
                 specimenSeqNum_node = Node('specimenSeqNum', parent=donor_node)
                 donor_node.add_child(specimenSeqNum_node)
             specimenSeqNum_node.content = specimenSeqNum
->>>>>>> 21067a49
         if specimenTissue:
             specimenTissue_node = donor_node.find_child('specimenTissue')
             if not specimenTissue_node:
                 specimenTissue_node = Node('specimenTissue', parent=donor_node)
                 donor_node.add_child(specimenTissue_node)
             specimenTissue_node.content = specimenTissue
-<<<<<<< HEAD
-            donor_node.add_child(specimenTissue_node)
-        if ovaryLocation:
-            ovaryLocation_node = Node('ovaryLocation', parent=donor_node)
-            ovaryLocation_node.content = ovaryLocation
-            donor_node.add_child(ovaryLocation_node)
-=======
         if ovaryPosition:
             ovaryPosition_node = donor_node.find_child('ovaryPosition')
             if not ovaryPosition_node:
                 ovaryPosition_node = Node('ovaryPosition', parent=donor_node)
                 donor_node.add_child(ovaryPosition_node)
             ovaryPosition_node.content = ovaryPosition
->>>>>>> 21067a49
         if specimenLocation:
             specimenLocation_node = donor_node.find_child('specimenLocation')
             if not specimenLocation_node:
                 specimenLocation_node = Node('specimenLocation', parent=donor_node)
                 donor_node.add_child(specimenLocation_node)
             specimenLocation_node.content = specimenLocation
-<<<<<<< HEAD
-            donor_node.add_child(specimenLocation_node)
-        if corpusLectum:
-            corpusLectum_node = Node('corpusLectum', parent=donor_node)
-            corpusLectum_node.content = corpusLectum
-            donor_node.add_child(corpusLectum_node)
-=======
         if corpusLuteumType:
             corpusLuteumType_node = donor_node.find_child('corpusLuteumType')
             if not corpusLuteumType_node:
                 corpusLuteumType_node = Node('corpusLuteumType', parent=donor_node)
                 donor_node.add_child(corpusLuteumType_node)
             corpusLuteumType_node.content = corpusLuteumType
->>>>>>> 21067a49
         if dayOfCycle:
             dayOfCycle_node = donor_node.find_child('dayOfCycle')
             if not dayOfCycle_node:
                 dayOfCycle_node = Node('dayOfCycle', parent=donor_node)
                 donor_node.add_child(dayOfCycle_node)
             dayOfCycle_node.content = dayOfCycle
-<<<<<<< HEAD
-            donor_node.add_child(dayOfCycle_node)
-=======
->>>>>>> 21067a49
         if stageOfCycle:
             stageOfCycle_node = donor_node.find_child('stageOfCycle')
             if not stageOfCycle_node:
                 stageOfCycle_node = Node('stageOfCycle', parent=donor_node)
                 donor_node.add_child(stageOfCycle_node)
             stageOfCycle_node.content = stageOfCycle
-<<<<<<< HEAD
-            donor_node.add_child(stageOfCycle_node)
-        if follicularType:
-            follicularType_node = Node('follicularType', parent=donor_node)
-            follicularType_node.content = follicularType
-            donor_node.add_child(follicularType_node)
-        if luteralType:
-            luteralType_node = Node('luteralType', parent=donor_node)
-            luteralType_node.content = luteralType
-            donor_node.add_child(luteralType_node)
-=======
         if follicularType:
             follicularType_node = donor_node.find_child('follicularType')
             if not follicularType_node:
@@ -2637,94 +2547,54 @@
                 lutealType_node = Node('lutealType', parent=donor_node)
                 donor_node.add_child(lutealType_node)
             lutealType_node.content = lutealType
->>>>>>> 21067a49
         if slideID:
             slideID_node = donor_node.find_child('slideID')
             if not slideID_node:
                 slideID_node = Node('slideID', parent=donor_node)
                 donor_node.add_child(slideID_node)
             slideID_node.content = slideID
-<<<<<<< HEAD
-            donor_node.add_child(slideID_node)
-=======
->>>>>>> 21067a49
         if sectionSeqNum:
             sectionSeqNum_node = donor_node.find_child('sectionSeqNum')
             if not sectionSeqNum_node:
                 sectionSeqNum_node = Node('sectionSeqNum', parent=donor_node)
                 donor_node.add_child(sectionSeqNum_node)
             sectionSeqNum_node.content = sectionSeqNum
-<<<<<<< HEAD
-            donor_node.add_child(sectionSeqNum_node)
-=======
->>>>>>> 21067a49
         if sectionThickness:
             sectionThickness_node = donor_node.find_child('sectionThickness')
             if not sectionThickness_node:
                 sectionThickness_node = Node('sectionThickness', parent=donor_node)
                 donor_node.add_child(sectionThickness_node)
             sectionThickness_node.content = sectionThickness
-<<<<<<< HEAD
-            donor_node.add_child(sectionThickness_node)
-        if sectionThicknessType:
-            sectionThicknessType_node = Node('sectionThicknessType', parent=donor_node)
-            sectionThicknessType_node.content = sectionThicknessType
-            donor_node.add_child(sectionThicknessType_node)
-        if sampleProcessing:
-            sampleProcessing_node = Node('sampleProcessing', parent=donor_node)
-            sampleProcessing_node.content = sampleProcessing
-            donor_node.add_child(sampleProcessing_node)
-=======
         if sectionThicknessUnit:
             sectionThicknessUnit_node = donor_node.find_child('sectionThicknessUnit')
             if not sectionThicknessUnit_node:
                 sectionThicknessUnit_node = Node('sectionThicknessUnit', parent=donor_node)
                 donor_node.add_child(sectionThicknessUnit_node)
             sectionThicknessUnit_node.content = sectionThicknessUnit
->>>>>>> 21067a49
         if fixation:
             fixation_node = donor_node.find_child('fixation')
             if not fixation_node:
                 fixation_node = Node('fixation', parent=donor_node)
                 donor_node.add_child(fixation_node)
             fixation_node.content = fixation
-<<<<<<< HEAD
-            donor_node.add_child(fixation_node)
-=======
         if fixationOther:
             fixationOther_node = donor_node.find_child('fixationOther')
             if not fixationOther_node:
                 fixationOther_node = Node('fixationOther', parent=donor_node)
                 donor_node.add_child(fixationOther_node)
             fixationOther_node.content = fixationOther
->>>>>>> 21067a49
         if stain:
             stain_node = donor_node.find_child('stain')
             if not stain_node:
                 stain_node = Node('stain', parent=donor_node)
                 donor_node.add_child(stain_node)
             stain_node.content = stain
-<<<<<<< HEAD
-            donor_node.add_child(stain_node)
-        if sudanStainType:
-            sudanStainType_node = Node('sudanStainType', parent=donor_node)
-            sudanStainType_node.content = sudanStainType
-            donor_node.add_child(sudanStainType_node)
-=======
->>>>>>> 21067a49
         if stainLightType:
             stainLightType_node = donor_node.find_child('stainLightType')
             if not stainLightType_node:
                 stainLightType_node = Node('stainLightType', parent=donor_node)
                 donor_node.add_child(stainLightType_node)
             stainLightType_node.content = stainLightType
-<<<<<<< HEAD
-            donor_node.add_child(stainLightType_node)
-        if stainForecentType:
-            stainForecentType_node = Node('stainForecentType', parent=donor_node)
-            stainForecentType_node.content = stainForecentType
-            donor_node.add_child(stainForecentType_node)
-=======
         if sudanStainType:
             sudanStainType_node = donor_node.find_child('sudanStainType')
             if not sudanStainType_node:
@@ -2749,20 +2619,12 @@
                 stainFluorescentOther_node = Node('stainFluorescentOther', parent=donor_node)
                 donor_node.add_child(stainFluorescentOther_node)
             stainFluorescentOther_node.content = stainFluorescentOther
->>>>>>> 21067a49
         if stainElectronType:
             stainElectronType_node = donor_node.find_child('stainElectronType')
             if not stainElectronType_node:
                 stainElectronType_node = Node('stainElectronType', parent=donor_node)
                 donor_node.add_child(stainElectronType_node)
             stainElectronType_node.content = stainElectronType
-<<<<<<< HEAD
-            donor_node.add_child(stainElectronType_node)
-        if magnification:
-            magnification_node = Node('magnification', parent=donor_node)
-            magnification_node.content = magnification
-            donor_node.add_child(magnification_node)
-=======
         if stainElectronOther:
             stainElectronOther_node = donor_node.find_child('stainElectronOther')
             if not stainElectronOther_node:
@@ -2775,41 +2637,25 @@
                 magnification_node = Node('magnification', parent=donor_node)
                 donor_node.add_child(magnification_node)
             magnification_node.content = magnification
->>>>>>> 21067a49
         if maker:
             maker_node = donor_node.find_child('maker')
             if not maker_node:
                 maker_node = Node('maker', parent=donor_node)
                 donor_node.add_child(maker_node)
             maker_node.content = maker
-<<<<<<< HEAD
-            donor_node.add_child(maker_node)
-=======
->>>>>>> 21067a49
         if model:
             model_node = donor_node.find_child('model')
             if not model_node:
                 model_node = Node('model', parent=donor_node)
                 donor_node.add_child(model_node)
             model_node.content = model
-<<<<<<< HEAD
-            donor_node.add_child(model_node)
-=======
->>>>>>> 21067a49
         if notes:
             notes_node = donor_node.find_child('notes')
             if not notes_node:
                 notes_node = Node('notes', parent=donor_node)
                 donor_node.add_child(notes_node)
             notes_node.content = notes
-<<<<<<< HEAD
-            donor_node.add_child(notes_node)
-
-        print(donor_node)
-
-=======
         
->>>>>>> 21067a49
         return donor_node
 
     except Exception as e:
