""":Mod: motherpype.py

:Synopsis:
    This file ensures the mother xml is formatted correctly during download

:Author:
    Pierce Tyler

:Created:
    7/17/22
"""
import collections
import daiquiri
from enum import Enum
import html
import json
import math
import re
from lxml import etree  # pt7/16

import logging
from logging import Formatter
from logging.handlers import RotatingFileHandler
from xml.sax.saxutils import escape, unescape

import os
from os import listdir
from os.path import isfile, join

from flask import Flask, flash, session, current_app
from flask_login import (
    current_user
)

from webapp.config import Config

from metapype.eml import export, evaluate, validate, names, rule
from metapype.model.node import Node, Shift
from metapype.model import mp_io, metapype_io

import webapp.home.motherpype_names as mdb_names

from webapp.home.metapype_client import save_both_formats

from webapp.home.check_metadata import check_metadata_status

import webapp.auth.user_data as user_data

if Config.LOG_DEBUG:
    app = Flask(__name__)
    with app.app_context():
        cwd = os.path.dirname(os.path.realpath(__file__))
        logfile = cwd + '/metadata-eml-threads.log'
        file_handler = RotatingFileHandler(logfile, maxBytes=1000000000, backupCount=10)
        file_handler.setFormatter(Formatter(
            '%(asctime)s %(levelname)s [pid:%(process)d tid:%(thread)d]: %(message)s [in %(pathname)s:%(lineno)d]'))
        file_handler.setLevel(logging.INFO)
        current_app.logger.addHandler(file_handler)
        current_app.logger.setLevel(logging.INFO)
        current_app.logger.info('*** RESTART ***')

logger = daiquiri.getLogger('metapype_client: ' + __name__)

"""
if Config.LOG_DEBUG:
    app = Flask(__name__)
    with app.app_context():
        cwd = os.path.dirname(os.path.realpath(__file__))
        logfile = cwd + '/metadata-eml-threads.log'
        file_handler = RotatingFileHandler(logfile, maxBytes=1000000000, backupCount=10)
        file_handler.setFormatter(Formatter(
            '%(asctime)s %(levelname)s [pid:%(process)d tid:%(thread)d]: %(message)s [in %(pathname)s:%(lineno)d]'))
        file_handler.setLevel(logging.INFO)
        current_app.logger.addHandler(file_handler)
        current_app.logger.setLevel(logging.INFO)
        current_app.logger.info('*** RESTART ***')

logger = daiquiri.getLogger('metapype_client: ' + __name__)

RELEASE_NUMBER = '2021.10.27'

NO_OP = ''
UP_ARROW = html.unescape('&#x25B2;')
DOWN_ARROW = html.unescape('&#x25BC;')


class Optionality(Enum):
    REQUIRED = 1
    OPTIONAL = 2
    FORCE = 3


class VariableType(Enum):
    CATEGORICAL = 1
    DATETIME = 2
    NUMERICAL = 3
    TEXT = 4
"""

"""
    Function:   clean_mother_node
    Params:     eml_node : the root of the xml tree
                current_document : current document selected
    Desc:       This function pulls the mother node starting from the eml node (root)
                then uses that (if it exists) to call other functions that correctly map 
                the mother node and its children according to the .xsd 
"""


def clean_mother_node(eml_node: Node, current_document: None):
    additional_metadata_node = eml_node.find_child(names.ADDITIONALMETADATA)
    if additional_metadata_node:
        meta_node = additional_metadata_node.find_child('metadata')
        mother_node = meta_node.find_child('mother')
        if mother_node:
            clean_mother_json(mother_node, 0)
            clean_mother_xml(mother_node, current_document)


"""
    Function:   clean_mother_xml
    Params:     mother_node : the root of the motherDb xml tree (a child of metadata)
                current_document : current document selected
    Desc:       This function calls to_xml_json and uses the result to properly update 
                the current document xml file
"""


def clean_mother_xml(mother_node: Node, current_document):
    cleaned_mother_node = to_xml_json(mother_node, None, 6)
    user_folder = user_data.get_user_folder_name()
    filename = f'{user_folder}/{current_document}.xml'
    with open(filename, "r+") as fh:
        tree = etree.parse(fh)
        root = tree.getroot()
        additionalmetadata = root.find('additionalMetadata')
        metadata = additionalmetadata.find('metadata')
        mother = metadata.find('mother')
        metadata.remove(mother)
        mother_tree = etree.ElementTree(etree.fromstring(cleaned_mother_node))
        mother_root = mother_tree.getroot()
        metadata.append(mother_root)
        # THIS OVERWRITES THE XML FILE WITH NEW MDB PREFIXES
        tree.write(f'{user_folder}/{current_document}.xml')


"""
    Function:   clean_mother_json
    Params:     node : a node within the motherDb xml tree
                level : the level within the xml tree the node stands
                Example: mother node = 0, any direct children of mother node = level 1
                        any children of those children = level 2 etc
    Desc:       This function uses recursion to iterate through each node and update it
                correctly according to the xsd (it relies on the motherpype_names.py file)
                
"""


def clean_mother_json(node: Node, level: int = 0) -> str:

    node.prefix = mdb_names.MOTHER_PREFIX
    if level == 0:
        node.add_namespace(node.prefix, "http://mother-db.org/mdb")
        node.add_namespace("xsi", "http://www.w3.org/2001/XMLSchema-instance")
        node.add_extras("xsi:schemaLocation",
                        "http://mother-db.org/mdb https://resources.mother-db.org/xml/1.0/mdb.xsd")
    else:
        if node.name in mdb_names.SET_VALUE_NODES:
            if "value" in node.attributes:    # if there is already a value= set, delete it and create a new one
                del node.attributes["value"]
            node.add_extras("value", node.content)
            node.content = ""  # if the node value is an attribute, delete the content after adding it as such
    if node.name in mdb_names.XSI_TYPE:
        node.add_extras("xsi:type", mdb_names.XSI_TYPE[node.name])
    for child in node.children:
        child_node = node.find_child(child.name)
        if child_node:
            clean_mother_json(child_node, level + 1)


"""
    Function:   to_xml_json
    Params:     node : a node within the motherDb xml tree
                level : the level within the xml tree the node stands
                Example: mother node = 0, any direct children of mother node = level 1
                        any children of those children = level 2 etc
    Desc:       This function uses recursion to iterate through each node (starting with 
                the mother node) and update it properly according to the json file
                (the json file is updated prior in the function 'clean_mother_json')
    Return:     A string in xml format
"""


def to_xml_json(node: Node, parent: Node = None, level: int = 0) -> str:
    
    #Need to add structure to skip nodes with no content such as lightmicroscopystain
    #Add data structure to catch nil nodes
    
    xml = ""
    spacing = "  "
    indent = spacing * level

    tag = f"{node.name}" if node.prefix is None else f"{node.prefix}:{node.name}"

    attributes = ""
    if len(node.attributes) > 0:
        attributes += " ".join([f"{k}=\"{v}\"" for k, v in node.attributes.items()])

    if parent is None:
        if len(node.nsmap) > 0:
            attributes += " " + " ".join([f"xmlns:{k}=\"{v}\"" for k, v in node.nsmap.items()])
    elif node.nsmap != parent.nsmap:
        nsmap = _nsp_unique(node.nsmap, parent.nsmap)
        if len(nsmap) > 0:
            attributes += " " + " ".join([f"xmlns:{k}=\"{v}\"" for k, v in nsmap.items()])

    if len(node.extras) > 0:
        attributes += " " + " ".join([f"{k}=\"{v}\"" for k, v in node.extras.items()])

    if len(attributes) > 0:
        # Add final prefix-space to attribute string
        attributes = " " + attributes.lstrip()

    if node.content is None and len(node.children) == 0:
        open_tag = f"{indent}<{tag}{attributes}/>\n"
        close_tag = ""
    elif node.content is None:
        open_tag = f"{indent}<{tag}{attributes}>\n"
        close_tag = f"{indent}</{tag}>\n"
    else:
        content = escape(node.content)
        open_tag = f"{indent}<{tag}{attributes}>{content}"
        close_tag = f"</{tag}>\n"

    if node.tail is not None:
        tail = escape(node.tail)
        close_tag += tail

    xml += open_tag
    for child in node.children:
        xml += to_xml_json(child, node, level + 1)
    xml += close_tag
    return xml


def _nsp_unique(child_nsmap: dict, parent_nsmap: dict) -> dict:
    nsmap = dict()
    for child_nsp in child_nsmap:
        if child_nsp in parent_nsmap:
            if child_nsmap[child_nsp] != parent_nsmap[child_nsp]:
                nsmap[child_nsp] = child_nsmap[child_nsp]
        else:
            nsmap[child_nsp] = child_nsmap[child_nsp]
    return nsmap


"""
    Function:       add_mother_metadata
    Params:         eml_node : root of the eml xml tree
    Description:    creates the mother node and donor nodes 
                    (and metadata nodes if none exists)
"""


<<<<<<< HEAD
def add_mother_metadata(eml_node: Node = None, filename=None):
=======
def add_mother_metadata(eml_node: Node = None, filename = None):
>>>>>>> 6ad2f6a8
    additional_metadata_node = eml_node.find_child(names.ADDITIONALMETADATA)
    if additional_metadata_node:
        metadata_node = additional_metadata_node.find_child(names.METADATA)
        mother_node = Node("mother", parent=additional_metadata_node)
        create_donor(mother_node)
        metadata_node.add_child(mother_node)
    else:
        additional_metadata_node = Node(names.ADDITIONALMETADATA, parent=eml_node)
        eml_node.add_child(additional_metadata_node)
        metadata_node = Node(names.METADATA, parent=additional_metadata_node)
        additional_metadata_node.add_child(metadata_node)
        mother_node = Node("mother", parent=additional_metadata_node)
        create_donor(mother_node)
        metadata_node.add_child(mother_node)

    try:
        save_both_formats(filename=filename, eml_node=eml_node)
    except Exception as e:
        logger.error(e)


"""
    Function:       create_donor
    Params:         the values of all elements of the donor html form page
    Description:    creates and populates the values of the donor nodes
"""


def create_donor(mother_node: Node,
                 filename: str = None,
                 donorId: str = None,
                 donorGender: str = "Female",
                 ageType: Node = None,
                 ageYears: int = None,
                 ageDays: int = None,
                 lifeStage: str = None,
                 specimenSeqNum: int = None,
                 specimenTissue: str = "Ovary",
                 ovaryPosition: str = None,
                 specimenLocation: str = None,
                 dayOfCycle: str = None,
                 stageOfCycle: str = None,
                 follicularType: str = None,
                 lutealType: str = None,
                 slideID: str = None,
                 sectionSeqNum: int = None,
                 sectionThicknessType: Node = None,
                 sectionThickness: int = None,
                 sectionThicknessUnit: str = None,
                 sampleProcessingType: Node = None,
                 fixation: str = None,
                 fixationOther: str = None,
                 stain: str = None,
                 stainType: Node = None,
                 stainLightType: str = None,
                 sudanStainType: str = None,
                 stainLightOther: str = None,
                 stainFluorescentType: str = None,
                 stainFluorescentOther: str = None,
                 stainElectronType: str = None,
                 stainElectronOther: str = None,
                 magnification: str = None,
                 microscopeType: Node = None,
                 maker: str = None,
                 model: str = None,
                 notes: str = None):
    try:
        # if donorId:
        donorId_node = mother_node.find_child(mdb_names.DONOR_ID)
        if not donorId_node:  # PT4/25
            donorId_node = Node(mdb_names.DONOR_ID, parent=mother_node)
            mother_node.add_child(donorId_node)
        donorId_node.content = donorId
        # if donorGender:
        donorGender_node = mother_node.find_child(mdb_names.DONOR_GENDER)
        if not donorGender_node:
            donorGender_node = Node(mdb_names.DONOR_GENDER, parent=mother_node)
            mother_node.add_child(donorGender_node)
        donorGender_node.content = donorGender
        # if ageType:
        ageType_node = mother_node.find_child(mdb_names.DONOR_AGE)
        if not ageType_node:
            ageType_node = Node(mdb_names.DONOR_AGE, parent=mother_node)
            mother_node.add_child(ageType_node)
        # if ageYears:
        ageYears_node = ageType_node.find_child(mdb_names.DONOR_YEARS)
        if not ageYears_node:
            ageYears_node = Node(mdb_names.DONOR_YEARS, parent=ageType_node)
            ageType_node.add_child(ageYears_node)
        ageYears_node.content = ageYears
        # if ageDays:
        ageDays_node = ageType_node.find_child(mdb_names.DONOR_DAYS)
        if not ageDays_node:
            ageDays_node = Node(mdb_names.DONOR_DAYS, parent=ageType_node)
            ageType_node.add_child(ageDays_node)
        ageDays_node.content = ageDays
        # if lifeStage:
        lifeStage_node = mother_node.find_child(mdb_names.DONOR_LIFE_STAGE)
        if not lifeStage_node:
            lifeStage_node = Node(mdb_names.DONOR_LIFE_STAGE, parent=mother_node)
            mother_node.add_child(lifeStage_node)
        lifeStage_node.content = lifeStage
        # if specimenSeqNum:
        specimenSeqNum_node = mother_node.find_child(mdb_names.SPEC_SEQ_NUM)
        if not specimenSeqNum_node:
            specimenSeqNum_node = Node(mdb_names.SPEC_SEQ_NUM, parent=mother_node)
            mother_node.add_child(specimenSeqNum_node)
        specimenSeqNum_node.content = specimenSeqNum
        # if specimenTissue:
        specimenTissue_node = mother_node.find_child(mdb_names.SPEC_TISSUE)
        if not specimenTissue_node:
            specimenTissue_node = Node(mdb_names.SPEC_TISSUE, parent=mother_node)
            mother_node.add_child(specimenTissue_node)
        specimenTissue_node.content = specimenTissue
        # if ovaryPosition:
        ovaryPosition_node = mother_node.find_child(mdb_names.OVARY_POSITION)
        if not ovaryPosition_node:
            ovaryPosition_node = Node(mdb_names.OVARY_POSITION, parent=mother_node)
            mother_node.add_child(ovaryPosition_node)
        ovaryPosition_node.content = ovaryPosition
        # if specimenLocation:
        specimenLocation_node = mother_node.find_child(mdb_names.SPEC_LOCATION)
        if not specimenLocation_node:
            specimenLocation_node = Node(mdb_names.SPEC_LOCATION, parent=mother_node)
            mother_node.add_child(specimenLocation_node)
        cycleType_node = mother_node.find_child(mdb_names.SPEC_CYCLE)
        if not cycleType_node:
            cycleType_node = Node(mdb_names.SPEC_CYCLE, parent=mother_node)
            mother_node.add_child(cycleType_node)
        # if dayOfCycle:
        dayOfCycle_node = cycleType_node.find_child(mdb_names.DAY_OF_CYCLE)
        if not dayOfCycle_node:
            dayOfCycle_node = Node(mdb_names.DAY_OF_CYCLE, parent=cycleType_node)
            cycleType_node.add_child(dayOfCycle_node)
        dayOfCycle_node.content = dayOfCycle
        # if stageOfCycle:
        stageOfCycle_node = cycleType_node.find_child(mdb_names.STAGE_OF_CYCLE)
        if not stageOfCycle_node:
            stageOfCycle_node = Node(mdb_names.STAGE_OF_CYCLE, parent=cycleType_node)
            cycleType_node.add_child(stageOfCycle_node)
        slideID_node = mother_node.find_child(mdb_names.SLIDE_ID)
        if not slideID_node:
            slideID_node = Node(mdb_names.SLIDE_ID, parent=mother_node)
            mother_node.add_child(slideID_node)
        slideID_node.content = slideID
        # if sectionSeqNum:
        sectionSeqNum_node = mother_node.find_child(mdb_names.SEC_SEQ_NUM)
        if not sectionSeqNum_node:
            sectionSeqNum_node = Node(mdb_names.SEC_SEQ_NUM, parent=mother_node)
            mother_node.add_child(sectionSeqNum_node)
        sectionSeqNum_node.content = sectionSeqNum
        # if sectionThicknessType:
        sectionThicknessType_node = mother_node.find_child(mdb_names.SECTION_THICKNESS)
        if not sectionThicknessType_node:
            sectionThicknessType_node = Node(mdb_names.SECTION_THICKNESS, parent=mother_node)
            mother_node.add_child(sectionThicknessType_node)
        # if sectionThickness:
        sectionThickness_node = sectionThicknessType_node.find_child(mdb_names.THICKNESS)
        if not sectionThickness_node:
            sectionThickness_node = Node(mdb_names.THICKNESS, parent=sectionThicknessType_node)
            sectionThicknessType_node.add_child(sectionThickness_node)
        sectionThickness_node.content = sectionThickness
        # if sectionThicknessUnit:
        sectionThicknessUnit_node = sectionThicknessType_node.find_child(mdb_names.UNIT)
        if not sectionThicknessUnit_node:
            sectionThicknessUnit_node = Node(mdb_names.UNIT, parent=sectionThicknessType_node)
            sectionThicknessType_node.add_child(sectionThicknessUnit_node)
        sectionThicknessUnit_node.content = sectionThicknessUnit
        # if sampleProcessingType:
        sampleProcessingType_node = mother_node.find_child(mdb_names.SAMPLE_PROCESS)
        if not sampleProcessingType_node:
            sampleProcessingType_node = Node(mdb_names.SAMPLE_PROCESS, parent=mother_node)
            mother_node.add_child(sampleProcessingType_node)
        # if fixation:
        fixation_node = sampleProcessingType_node.find_child(mdb_names.FIXATION)
        if not fixation_node:
            fixation_node = Node(mdb_names.FIXATION, parent=sampleProcessingType_node)
            sampleProcessingType_node.add_child(fixation_node)
        stain_node = sampleProcessingType_node.find_child(mdb_names.STAIN)
        if not stain_node:
            stain_node = Node(mdb_names.STAIN, parent=sampleProcessingType_node)
            sampleProcessingType_node.add_child(stain_node)
        magnification_node = mother_node.find_child(mdb_names.MAGNIFICATION)
        if not magnification_node:
            magnification_node = Node(mdb_names.MAGNIFICATION, parent=mother_node)
            mother_node.add_child(magnification_node)
        magnification_node.content = magnification
        # if ihc
        ihc_node = mother_node.find_child(mdb_names.IHC)
        if not ihc_node:
            ihc_node = Node(mdb_names.IHC, parent=mother_node)
            mother_node.add_child(ihc_node)
        # if microscopeType:
        microscopeType_node = mother_node.find_child(mdb_names.MICROSCOPE)
        if not microscopeType_node:
            microscopeType_node = Node(mdb_names.MICROSCOPE, parent=mother_node)
            mother_node.add_child(microscopeType_node)
        # if maker:
        maker_node = microscopeType_node.find_child(mdb_names.MICRO_MAKER)
        if not maker_node:
            maker_node = Node(mdb_names.MICRO_MAKER, parent=microscopeType_node)
            microscopeType_node.add_child(maker_node)
        maker_node.content = maker
        # if model:
        model_node = microscopeType_node.find_child(mdb_names.MICRO_MODEL)
        if not model_node:
            model_node = Node(mdb_names.MICRO_MODEL, parent=microscopeType_node)
            microscopeType_node.add_child(model_node)
        model_node.content = model
        # if notes:
        notes_node = microscopeType_node.find_child(mdb_names.MICRO_NOTES)
        if not notes_node:
            notes_node = Node(mdb_names.MICRO_NOTES, parent=microscopeType_node)
            microscopeType_node.add_child(notes_node)
        notes_node.content = notes

        return mother_node

    except Exception as e:
        logger.error(e)


"""
    Function:       create_immunohistochemistry
    Params:         the values of all elements of the ihc html form page
    Description:    creates and populates the values of the ihc nodes
"""


def create_immunohistochemistry(ihc_node: Node,
                                filename: str = None,
                                targetProtein: str = None,
                                primaryAntibody: Node = None,
                                clonality: str = None,
                                targetSpecies: str = None,
                                hostSpecies: str = None,
                                dilution: str = None,
                                lotNumber: str = None,
                                catNumber: str = None,
                                source: Node = None,
                                sourceName: str = None,
                                sourceCity: str = None,
                                sourceState: str = None,
                                rrid: str = None,
                                secondaryAntibody: Node = None,
                                targetSpecies_2: str = None,
                                hostSpecies_2: str = None,
                                dilution_2: str = None,
                                lotNumber_2: str = None,
                                catNumber_2: str = None,
                                source_2: Node = None,
                                sourceName_2: str = None,
                                sourceCity_2: str = None,
                                sourceState_2: str = None,
                                rrid_2: str = None,
                                detectionMethod: str = None):
    try:
        if targetProtein:
            targetProtein_node = ihc_node.find_child(mdb_names.TARGET_PROTEIN) #PT4/25
            if not targetProtein_node: #PT4/25
                targetProtein_node = Node(mdb_names.TARGET_PROTEIN, parent=ihc_node)
                ihc_node.add_child(targetProtein_node)
            targetProtein_node.content = targetProtein
        if primaryAntibody:
            primaryAntibody_node = ihc_node.find_child(mdb_names.PRIMARY_ANTIBODY)
            if not primaryAntibody_node:
                primaryAntibody_node = Node(mdb_names.PRIMARY_ANTIBODY, parent=ihc_node)
                ihc_node.add_child(primaryAntibody_node)
        if clonality:
            clonality_node = primaryAntibody_node.find_child(mdb_names.CLONALITY)
            if not clonality_node:
                clonality_node = Node(mdb_names.CLONALITY, parent=primaryAntibody_node)
                primaryAntibody_node.add_child(clonality_node)
            clonality_node.content = clonality
        if targetSpecies:
            targetSpecies_node = primaryAntibody_node.find_child(mdb_names.TARGET_SPECIES)
            if not targetSpecies_node:
                targetSpecies_node = Node(mdb_names.TARGET_SPECIES, parent=primaryAntibody_node)
                primaryAntibody_node.add_child(targetSpecies_node)
            targetSpecies_node.content = targetSpecies
        if hostSpecies:
            hostSpecies_node = primaryAntibody_node.find_child(mdb_names.HOST_SPECIES)
            if not hostSpecies_node:
                hostSpecies_node = Node(mdb_names.HOST_SPECIES, parent=primaryAntibody_node)
                primaryAntibody_node.add_child(hostSpecies_node)
            hostSpecies_node.content = hostSpecies
        if dilution:
            dilution_node = primaryAntibody_node.find_child(mdb_names.DILUTION)
            if not dilution_node:
                dilution_node = Node(mdb_names.DILUTION, parent=primaryAntibody_node)
                primaryAntibody_node.add_child(dilution_node)
            dilution_node.content = dilution
        if lotNumber:
            lotNumber_node = primaryAntibody_node.find_child(mdb_names.LOT_NUMBER)
            if not lotNumber_node:
                lotNumber_node = Node(mdb_names.LOT_NUMBER, parent=primaryAntibody_node)
                primaryAntibody_node.add_child(lotNumber_node)
            lotNumber_node.content = lotNumber
        if catNumber:
            catNumber_node = primaryAntibody_node.find_child(mdb_names.CAT_NUMBER)
            if not catNumber_node:
                catNumber_node = Node(mdb_names.CAT_NUMBER, parent=primaryAntibody_node)
                primaryAntibody_node.add_child(catNumber_node)
            catNumber_node.content = catNumber
        if source:
            source_node = primaryAntibody_node.find_child(mdb_names.SOURCE)
            if not source_node:
                source_node = Node(mdb_names.SOURCE, parent=primaryAntibody_node)
                primaryAntibody_node.add_child(source_node)
        if sourceName:
            sourceName_node = source_node.find_child("sourceName")
            if not sourceName_node:
                sourceName_node = Node("sourceName", parent=source_node)
                source_node.add_child(sourceName_node)
            sourceName_node.content = sourceName
        if sourceCity:
            sourceCity_node = source_node.find_child("sourceCity")
            if not sourceCity_node:
                sourceCity_node = Node("sourceCity", parent=source_node)
                source_node.add_child(sourceCity_node)
            sourceCity_node.content = sourceCity
        if sourceState:
            sourceState_node = source_node.find_child("sourceState")
            if not sourceState_node:
                sourceState_node = Node("sourceState", parent= source_node)
                source_node.add_child(sourceState_node)
                sourceState_node.content = sourceState
        if rrid:
            rrid_node = primaryAntibody_node.find_child(mdb_names.RRID)
            if not rrid_node:
                rrid_node = Node(mdb_names.RRID, parent=primaryAntibody_node)
                primaryAntibody_node.add_child(rrid_node)
            rrid_node.content = rrid
        if secondaryAntibody:
            secondaryAntibody_node = ihc_node.find_child(mdb_names.SECONDARY_ANTIBODY)
            if not secondaryAntibody_node:
                secondaryAntibody_node = Node(mdb_names.SECONDARY_ANTIBODY, parent=ihc_node)
                ihc_node.add_child(secondaryAntibody_node)
        if targetSpecies_2:
            targetSpecies_node_2 = secondaryAntibody_node.find_child(mdb_names.TARGET_SPECIES)
            if not targetSpecies_node_2:
                targetSpecies_node_2 = Node(mdb_names.TARGET_SPECIES, parent=secondaryAntibody_node)
                secondaryAntibody_node.add_child(targetSpecies_node_2)
            targetSpecies_node_2.content = targetSpecies_2
        if hostSpecies_2:
            hostSpecies_node_2 = secondaryAntibody_node.find_child(mdb_names.HOST_SPECIES)
            if not hostSpecies_node_2:
                hostSpecies_node_2 = Node(mdb_names.HOST_SPECIES, parent=secondaryAntibody_node)
                secondaryAntibody_node.add_child(hostSpecies_node_2)
            hostSpecies_node_2.content = hostSpecies_2
        if dilution_2:
            dilution_node_2 = secondaryAntibody_node.find_child(mdb_names.DILUTION)
            if not dilution_node_2:
                dilution_node_2 = Node(mdb_names.DILUTION, parent=secondaryAntibody_node)
                secondaryAntibody_node.add_child(dilution_node_2)
            dilution_node_2.content = dilution_2
        if lotNumber_2:
            lotNumber_node_2 = secondaryAntibody_node.find_child(mdb_names.LOT_NUMBER)
            if not lotNumber_node_2:
                lotNumber_node_2 = Node(mdb_names.LOT_NUMBER, parent=secondaryAntibody_node)
                secondaryAntibody_node.add_child(lotNumber_node_2)
            lotNumber_node_2.content = lotNumber_2
        if catNumber_2:
            catNumber_node_2 = secondaryAntibody_node.find_child(mdb_names.CAT_NUMBER)
            if not catNumber_node_2:
                catNumber_node_2 = Node(mdb_names.CAT_NUMBER, parent=secondaryAntibody_node)
                secondaryAntibody_node.add_child(catNumber_node_2)
            catNumber_node_2.content = catNumber_2
        if source_2:
            source_node_2 = secondaryAntibody_node.find_child(mdb_names.SOURCE)
            if not source_node_2:
                source_node_2 = Node(mdb_names.SOURCE, parent=secondaryAntibody_node)
                secondaryAntibody_node.add_child(source_node_2)
        if sourceName_2:
            sourceName_node_2 = source_node_2.find_child("sourceName")
            if not sourceName_node_2:
                sourceName_node_2 = Node("sourceName", parent=source_node_2)
                source_node_2.add_child(sourceName_node_2)
            sourceName_node_2.content = sourceName_2
        if sourceCity_2:
            sourceCity_node_2 = source_node_2.find_child("sourceCity")
            if not sourceCity_node_2:
                sourceCity_node_2 = Node("sourceCity", parent=source_node_2)
                source_node_2.add_child(sourceCity_node_2)
            sourceCity_node_2.content = sourceCity_2
        if sourceState_2:
            sourceState_node_2 = source_node_2.find_child("sourceState")
            if not sourceState_node_2:
                sourceState_node_2 = Node("sourceState", parent=source_node_2)
                source_node_2.add_child(sourceState_node_2)
                sourceState_node_2.content = sourceState_2
        if rrid_2:
            rrid_node_2 = secondaryAntibody_node.find_child(mdb_names.RRID)
            if not rrid_node_2:
                rrid_node_2 = Node(mdb_names.RRID, parent=secondaryAntibody_node)
                secondaryAntibody_node.add_child(rrid_node_2)
            rrid_node_2.content = rrid
        if detectionMethod:
            detectionMethod_node = ihc_node.find_child(mdb_names.DETECTION_METHOD)
            if not detectionMethod_node:
                detectionMethod_node = Node(mdb_names.DETECTION_METHOD, parent=ihc_node)
                ihc_node.add_child(detectionMethod_node)
            detectionMethod_node.content = detectionMethod

        return ihc_node

    except Exception as e:
        logger.error(e)<|MERGE_RESOLUTION|>--- conflicted
+++ resolved
@@ -262,11 +262,8 @@
 """
 
 
-<<<<<<< HEAD
+
 def add_mother_metadata(eml_node: Node = None, filename=None):
-=======
-def add_mother_metadata(eml_node: Node = None, filename = None):
->>>>>>> 6ad2f6a8
     additional_metadata_node = eml_node.find_child(names.ADDITIONALMETADATA)
     if additional_metadata_node:
         metadata_node = additional_metadata_node.find_child(names.METADATA)
