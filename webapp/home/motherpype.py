--- conflicted
+++ resolved
@@ -190,21 +190,8 @@
                 del node.attributes["value"]
             node.add_extras("value", node.content)
             node.content = ""  # if the node value is an attribute, delete the content after adding it as such
+            
     if node.name in mdb_names.XSI_TYPE:
-<<<<<<< HEAD
-        # if node.name == mdb_names.STAGE_OF_CYCLE:
-        #     for child in node.children:
-        #         if child.name != mdb_names.EMPTY_UNSPECIFIED:
-        #             node.add_extras("xsi:type", mdb_names.CYCLE_STAGE[child.name])
-        # else:
-        node.add_extras("xsi:type", mdb_names.XSI_TYPE[node.name])
-=======
-        if node.name == mdb_names.STAGE_OF_CYCLE:
-            for child in node.children:
-                if child.name != mdb_names.EMPTY_UNSPECIFIED:
-                    node.add_extras("xsi:type", mdb_names.CYCLE_STAGE[child.name])
-        else:
-            node.add_extras("xsi:type", mdb_names.XSI_TYPE[node.name])
         node.add_extras("xsi:type", mdb_names.XSI_TYPE[node.name])
 
     if node.name in mdb_names.NILLABLE:
@@ -216,7 +203,6 @@
         elif node.content is not None:
             node.extras.pop('xsi:nil', None)
 
->>>>>>> e961f2e5
     for child in node.children:
         child_node = node.find_child(child.name)
         if child_node:
