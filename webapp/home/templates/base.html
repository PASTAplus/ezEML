--- conflicted
+++ resolved
@@ -2,11 +2,7 @@
 {% import '_macros.html' as macros %}
 
 {# The following must agree with RELEASE_NUMBER in metapype_client.py #}
-<<<<<<< HEAD
-{% set release_number = '2023.04.26' %}
-=======
 {% set release_number = '2023.05.01' %}
->>>>>>> ee3328ad
 {% set optional = 'Black' %}
 
 {% block head %}
