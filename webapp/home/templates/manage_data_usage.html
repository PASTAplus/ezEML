--- conflicted
+++ resolved
@@ -58,12 +58,8 @@
         <a href="get_eml_file">Download EML (XML and JSON)</a><br>
         <a href="get_data_file">Download data</a>
         <p></p>
-<<<<<<< HEAD
-        <a href="get_collaboration_db">Download collaboration database</a>
-=======
         <a href="get_collaboration_database">Download collaboration database</a>
         <p>&nbsp;</p>
->>>>>>> bd12217a
 
 
             {{ macros.hidden_buttons() }}
