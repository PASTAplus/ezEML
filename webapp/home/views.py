--- conflicted
+++ resolved
@@ -1732,40 +1732,40 @@
             with open(filepath, "r") as file:
                 data = file.read()
 
-<<<<<<< HEAD
+
             try:
                 xml_to_json = metapype_io.to_json(metapype_io.from_xml(data))
 
-=======
-            eml_validator_request = requests.post('https://knb.ecoinformatics.org/emlparser/parse', data = {"action": "textparse", "doctext": data})
-            pattern = r'<h4>(.*?)<\/h4>' # Grab h4 elements from html response
-            validator_results = re.findall(pattern, eml_validator_request.text)  #[h4 eml, h4 xml]
-            eml_valid = "Passed" in validator_results[0]
-            xml_valid = "Warning" in validator_results[1] or "Passed" in validator_results[1]
-            if eml_valid and xml_valid:
-                xml_to_json = metapype_io.to_json(metapype_io.from_xml(data))
->>>>>>> 09228127
-                converted_file = filepath.replace(".xml", ".json")
-
-                with open(converted_file, "w") as file:
-                    file.write(xml_to_json)
-                    file.close()
-
-                # Remove Image data if present
-                user_data.clear_temp_folder()
-                eml_node = load_eml(filename)
-                dataset_node = eml_node.find_child(names.DATASET)
-                if dataset_node:
-                    for entity_node in dataset_node.find_all_children(names.OTHERENTITY):
-                        clear_other_entity(entity_node)
-                    title_node = dataset_node.find_child(names.TITLE)
-                    if title_node:
-                        dataset_node.remove_child(title_node)
-                slideID_node = eml_node.find_single_node_by_path([names.ADDITIONALMETADATA, names.METADATA, mdb_names.MOTHER, mdb_names.SLIDE_ID])
-                if slideID_node:
-                    slideID_node.parent.remove_child(slideID_node)
-
-<<<<<<< HEAD
+
+                eml_validator_request = requests.post('https://knb.ecoinformatics.org/emlparser/parse', data = {"action": "textparse", "doctext": data})
+                pattern = r'<h4>(.*?)<\/h4>' # Grab h4 elements from html response
+                validator_results = re.findall(pattern, eml_validator_request.text)  #[h4 eml, h4 xml]
+                eml_valid = "Passed" in validator_results[0]
+                xml_valid = "Warning" in validator_results[1] or "Passed" in validator_results[1]
+                if eml_valid and xml_valid:
+                    xml_to_json = metapype_io.to_json(metapype_io.from_xml(data))
+
+                    converted_file = filepath.replace(".xml", ".json")
+
+                    with open(converted_file, "w") as file:
+                        file.write(xml_to_json)
+                        file.close()
+
+                    # Remove Image data if present
+                    user_data.clear_temp_folder()
+                    eml_node = load_eml(filename)
+                    dataset_node = eml_node.find_child(names.DATASET)
+                    if dataset_node:
+                        for entity_node in dataset_node.find_all_children(names.OTHERENTITY):
+                            clear_other_entity(entity_node)
+                        title_node = dataset_node.find_child(names.TITLE)
+                        if title_node:
+                            dataset_node.remove_child(title_node)
+                    slideID_node = eml_node.find_single_node_by_path([names.ADDITIONALMETADATA, names.METADATA, mdb_names.MOTHER, mdb_names.SLIDE_ID])
+                    if slideID_node:
+                        slideID_node.parent.remove_child(slideID_node)
+
+
                 save_both_formats(filename=filename, eml_node=eml_node)
 
             except Exception as e:
@@ -1775,10 +1775,7 @@
                 except:
                     message = type(e).__name__
                 flash("Syntax Error: " + message)
-=======
-
-                save_both_formats(filename=filename, eml_node=eml_node)
->>>>>>> 09228127
+
 
                 return redirect(url_for(PAGE_TITLE, filename=user_data.get_active_document()))
             else:
