--- conflicted
+++ resolved
@@ -1307,12 +1307,8 @@
 Title
 The <b>Title</b> field provides a description of the data package. It should be long enough and specific enough to differentiate the data package from other similar resources
  to promote the discoverability of your data.
-<<<<<<< HEAD
- It generally is distinct from the title of the associated journal article, if any.
-=======
 
 It generally is distinct from the title of the associated journal article, if any.
->>>>>>> c7fd5645
 
 It should be descriptive and should mention the data collected, geographic context, research site, and time frame (i.e., what, where, and when).
 
