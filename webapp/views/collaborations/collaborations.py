"""
This module contains helper functions for accessing and manipulating the collaborations database.
"""
import random
import string

import sqlalchemy
from sqlalchemy.types import TypeDecorator, String

from dataclasses import dataclass
from datetime import datetime, date
from enum import Enum, auto
from flask_login import current_user

from webapp import db
from webapp.config import Config

from webapp.views.collaborations.model import (
    Collaboration,
    CollaborationStatus,
    GroupCollaboration,
    GroupLock,
    Invitation,
    Lock,
    Package,
    User,
    UserGroup,
    UserGroupMembership
)

from webapp.views.collaborations.data_classes import (
    CollaborationRecord,
    InvitationRecord,
    CollaborationOutput,
    GroupCollaborationOutput,
    LockOutput,
    GroupLockOutput,
    PackageOutput,
    UserOutput
)
from webapp.views.collaborations.db_session import db_session
import webapp.home.exceptions as exceptions


import daiquiri
import logging

logging.basicConfig()
logging.getLogger('sqlalchemy.engine').setLevel(logging.ERROR)

logger = daiquiri.getLogger('collaborations: ' + __name__)


class CollaborationCase(Enum):
    LOGGED_IN_USER_IS_OWNER_COLLABORATOR_IS_INDIVIDUAL = auto()
    LOGGED_IN_USER_IS_OWNER_COLLABORATOR_IS_GROUP = auto()
    LOGGED_IN_USER_IS_INDIVIDUAL_COLLABORATOR = auto()
    LOGGED_IN_USER_IS_GROUP_COLLABORATOR = auto()


class LockStatus(Enum):
    NOT_LOCKED = auto()
    LOCKED_BY_LOGGED_IN_USER = auto()
    LOCKED_BY_ANOTHER_USER = auto()
    LOCKED_BY_GROUP_ONLY = auto()
    LOCKED_BY_GROUP_AND_LOGGED_IN_USER = auto()
    LOCKED_BY_GROUP_AND_ANOTHER_USER = auto()


class CollaborationAction(Enum):
    APPLY_GROUP_LOCK = auto()
    END_COLLABORATION = auto()
    END_GROUP_COLLABORATION = auto()
    OPEN = auto()
    RELEASE_GROUP_LOCK = auto()
    RELEASE_INDIVIDUAL_LOCK = auto()


def display_name(user_login: str) -> str:
    """
    Given a user login, return the display name for the user. If the user is not found, return an empty string.
    """
    try:
        if user_login:
            return user_login[:user_login.rfind('-')]
        else:
            return ''
    except:
        return ''


def set_active_package(user_login, package_name, owner_login=None, session=None):
    """
    Set the active package for the user. This is called when a package is opened. We set it right away, before we know
    whether we can get the lock. That way, the lock handling code can assume it's set. If we can't get the lock, we'll
    reset it to None.
    """
    with db_session(session) as session:
        user = get_user(user_login, create_if_not_found=True, session=session)
        if not owner_login:
            owner_login = user_login
        package = get_package(owner_login, package_name, create_if_not_found=True, session=session)
        # If we are changing the active package for the user, we need to release the lock on the old active package.
        if user.active_package_id != package.package_id:
            lock = _get_lock(user.active_package_id)
            if lock and lock.locked_by == user.user_id:
                _remove_lock(user.active_package_id, session=session)
        user.active_package_id = package.package_id
    return package


def _set_active_package_id(user_id, package_id, session=None):
    """
    Set the active package ID for the user.
    This should only be called by the lock handling code. The user is assumed to exist.
    """
    with db_session(session) as session:
        user = _get_user(user_id)
        user.active_package_id = package_id


def _get_active_package(user_id):
    """
    Get the active package ID for the user, if any. If the user has no active package, return None.
    This should only be called by the lock handling code. The user is assumed to exist.
    """
    user = _get_user(user_id)
    active_package_id = user.active_package_id
    if active_package_id:
        return Package.query.get(active_package_id)
    else:
        return None


def get_active_package(user_login, session=None):
    """
    Get the active package for the user, if any. If the user has no active package, return None.
    If the user is not found, create the user.
    """
    with db_session(session) as session:
        user = get_user(user_login, create_if_not_found=True, session=session)
        active_package_id = user.active_package_id
        if active_package_id:
            return Package.query.get(active_package_id)
        else:
            return None


def get_active_package_owner_login(user_login, session=None):
    """
    Get the active package for the user, if any. If the user has an active package, get the owner login for the
    package. If the user has no active package, return None.
    If the user is not found, create the user.
    """
    with db_session(session) as session:
        package = get_active_package(user_login, session=session)
        if package:
            owner = package.owner
            if owner:
                return owner.user_login
        return None


def update_lock(user_login, package_name, owner_login=None, opening=False, session=None):
    """
    In most cases, this will be called when the package is already the active package for the user, who already
    has a lock on the package. But if the user is opening a package for the first time or switching to a different
    package, we will need to update the active package ID for the user.

    It would be preferable to have an open_package() function that would handle that part and would then call this
    function, but sqlite3 doesn't support nested transactions, so we can't do that. So, instead, we have some extra
    complexity in this function, but we still have an open_package() function; it calls this function with opening=True.

    The case where the user is opening a package for the first time or switching to a different package is signaled
    by setting opening=True. In that case, we require owner_login to be provided, i.e., not to be None. We need to
    know the owner_login so we can set the active package, creating a package record if necessary.

    In cases where opening==False, we just use the package_name for a sanity check, verifying that it matches the
    active package for the user.

    -----

    Get the user's active package. If its name doesn't match package_name, raise an exception.
    Just because the user has an active package doesn't mean they have a lock on it. They may have just opened it, or
    they may have opened it a long time ago and the lock has timed out.

    Check the lock status of the package.
    If the package is unlocked, lock it for the current user, initializing the timestamp.
        Note: we do this even if the package is not yet involved in a collaboration. This is done so that if a
        collaboration is created later, the package's lock status will be correct.
    If the current user already has a lock on the package, update the timestamp.
    If another user has a lock on the package, check to see if the lock has timed out.
        If not, raise a LockOwnedByAnotherUser exception.
        If so, remove the lock and lock the package for the current user. The user who had the lock will discover that
            the lock has been removed the next time they try to access the package.
    Return the lock.
    """

    # logging.info('****************************************************************************************************')
    # logging.info(f'update_lock: user_login={user_login}, package_name={package_name}, owner_login={owner_login}, opening={opening}')

    if opening:
        if not owner_login:
            raise exceptions.CollaborationDatabaseError('owner_login must be provided when opening a package')

    with db_session(session) as session:
        active_package = None

        user_id = get_user(user_login, create_if_not_found=True, session=session).user_id

        if opening:
            # If we are opening a package, we need to set the active package ID for the user, creating a package
            #  record if necessary.
            # Make sure the owner record exists.
            _ = get_user(owner_login, create_if_not_found=True, session=session)
            # If the user holds a lock, release it. We're switching to a different package.
            _release_lock_for_user(user_id, session=session)
            # Set the active package ID for the user.
            set_active_package(user_login, package_name, owner_login, session=session)

        user = get_user(user_login, create_if_not_found=True, session=session)
        active_package = _get_active_package(user.user_id)
        if active_package and active_package.package_name != package_name:
            # This case arises, for example, when using Manage Data Packages to delete a package. It's different from
            #  the usual case where the user has the package open before deleting it.
            # logger.info(f'update_lock: package_name {package_name} does not match active package name {active_package.package_name}')
            active_package = None
        if not active_package:
            if not owner_login:
                # If there is no active package ID, we assume the user is owner of the package. In the case of a
                #  collaborator, the active package will be set when the collaborator opens the package, since the
                #  only entry point for a collaborator to open a package is through the collaboration page.
                active_package = set_active_package(user_login, package_name, owner_login=user_login, session=session)
            else:
                active_package = set_active_package(user_login, package_name, owner_login=owner_login, session=session)

        # See if a group lock exists for the package.
        group_lock = _get_group_lock(active_package.package_id)
        if group_lock:
            # Check if the current user is a member of the group.
            if not is_group_member(user_login, group_lock.locked_by, session=session):
                # The lock has not timed out, so raise an exception.
                package_name = active_package.package_name
                locked_by = display_name(_get_user(group_lock.locked_by).user_login)
                message = f'Package {package_name} is currently locked by {locked_by}'
                raise exceptions.LockOwnedByAGroup(message=message,
                                                   package_name=package_name,
                                                   user_name=locked_by)

        # See if a lock exists for the package.
        lock = _get_lock(active_package.package_id)
        if lock:
            # If the lock exists, check to see if it's owned by the current user, i.e., the user on whose behalf
            # we're updating the lock.
            if lock.locked_by == user.user_id:
                # The lock is owned by the current user, so update the timestamp.
                # lock.timestamp = datetime.now(timezone.utc)
                lock.timestamp = datetime.now()
            else:
                # The lock is owned by another user, so check to see if it's timed out.
                # t1 = datetime.now(timezone.utc)
                t1 = datetime.now()
                t2 = lock.timestamp
                if (t1 - t2).total_seconds() > Config.COLLABORATION_LOCK_INACTIVITY_TIMEOUT_MINUTES * 60:
                    # The lock has timed out, so remove it and lock the package for the current user.
                    _remove_lock(active_package.package_id, session=session)
                    _add_lock(active_package.package_id, user.user_id, session=session)
                else:
                    # The lock has not timed out, so raise an exception.
                    package_name = active_package.package_name
                    locked_by = display_name(_get_user(lock.locked_by).user_login)
                    message = f'Package {package_name} is currently locked by {locked_by}'
                    raise exceptions.LockOwnedByAnotherUser(message=message,
                                                            package_name=package_name,
                                                            user_name=locked_by)
        else:
            # The package is unlocked, so lock it.
            _add_lock(active_package.package_id, user.user_id, session=session)
        return lock


def cull_locks(session=None):
    """
    cull_locks() is called periodically (by init_session_vars) to remove locks that have timed out.
    Otherwise, locks can accumulate if a user opens a package and then closes the browser without closing the package.
    """
    with db_session(session) as session:
        # t1 = datetime.now(timezone.utc)
        t1 = datetime.now()
        locks = session.query(Lock).all()
        for lock in locks:
            t2 = lock.timestamp
            if (t1 - t2).total_seconds() > Config.COLLABORATION_LOCK_INACTIVITY_TIMEOUT_MINUTES * 60:
                try:
                    logger.info(f'cull_locks: removing lock... lock_id={lock.lock_id}, package_id={lock.package_id}, locked_by={lock.locked_by}, timestamp={lock.timestamp}')
                    _remove_lock(lock.package_id, session=session)
                except Exception as exc:
                    logger.info(f'cull_locks: exception removing lock... lock_id={lock.lock_id}, exc={exc}')


def cull_packages(session=None):
    """
    Delete package records that aren't locked by a user or group or referenced by a collaboration record, invitation,
    or active package ID. This prevents the list of packages from growing indefinitely. If we're not using a package,
    we don't need to keep it around in the database.
    """
    packages = Package.query.all()
    active_package_ids = get_active_package_ids(session=session)
    for package in packages:
        if not _get_lock(package.package_id) \
                and not _get_group_lock(package.package_id) \
                and not Collaboration.query.filter_by(package_id=package.package_id).first() \
                and not GroupCollaboration.query.filter_by(package_id=package.package_id).first() \
                and not Invitation.query.filter_by(package_id=package.package_id).first() \
                and package.package_id not in active_package_ids:
            try:
                logger.info(f'cull_packages: removing package... package_id={package.package_id}, owner_id={package.owner_id}, package_name={package.package_name}')
                session.delete(package)
            except Exception as exc:
                logger.info(f'cull_packages: exception removing package... package_id={package.package_id}, exc={exc}')


def open_package(user_login, package_name, owner_login=None, session=None):
    """
    open_package() is called when a user wants to open a package. If the package is available to open, the user gets the
    lock and the user's active package is set to the package. If the package is locked by another user, an exception is
    raised.
    """
    if not owner_login:
        owner_login = user_login

    with db_session(session) as session:
        cull_packages(session=session)
        return update_lock(user_login, package_name, opening=True, owner_login=owner_login, session=session)


def close_package(user_login, session=None):
    """
    close_package() is called when a user is done with the active package, i.e., when the package is closed or
    deleted or the user logs off. The user's active package is set to None and if a lock is held by the user it is
    released.
    """
    with db_session(session) as session:
        user_id = get_user(user_login, create_if_not_found=True, session=session).user_id
        current_user.set_filename(None)
        active_package_id = _get_active_package_id(user_id)
        if active_package_id:
            release_lock(user_login, active_package_id, session=session)
        set_active_package_id(user_id, sqlalchemy.null(), session=session)
        session.flush()
        cull_packages(session=session)


def _get_lock(package_id):
    """
    Returns the lock record for the specified package, or None if the package is not locked.
    """
    try:
        lock = Lock.query.filter_by(package_id=package_id).first()
    except Exception as exc:
        lock = None
    return lock


def _add_lock(package_id, locked_by, session=None):
    """
    Adds a lock record for the specified package, unless the package is already locked.
    In either case, returns the lock record.
    """
    with db_session(session) as session:
        lock = _get_lock(package_id)
        if not lock:
            # lock = Lock(package_id=package_id, locked_by=locked_by, timestamp=datetime.now(timezone.utc))
            lock = Lock(package_id=package_id, locked_by=locked_by, timestamp=datetime.now())
            session.add(lock)
            session.flush()
        return lock


def remove_package(owner_login, package_name, session=None):
    """
    To be called when a package is deleted. Removes all records associated with the package.
    """
    with db_session(session) as session:
        package = get_package(owner_login, package_name, session)
        if package:
            # Remove any collaborations associated with the package.
            collaborations = Collaboration.query.filter_by(package_id=package.package_id).all()
            for collaboration in collaborations:
                session.delete(collaboration)
            # Remove any locks associated with the package.
            _remove_lock(package.package_id, session=session)
            # Remove any group collaborations associated with the package.
            group_collaborations = GroupCollaboration.query.filter_by(package_id=package.package_id).all()
            for group_collaboration in group_collaborations:
                session.delete(group_collaboration)
            # Remove any invitations associated with the package.
            invitations = Invitation.query.filter_by(package_id=package.package_id).all()
            for invitation in invitations:
                session.delete(invitation)
            # Remove any group locks associated with the package.
            group_lock = _get_group_lock(package.package_id)
            if group_lock:
                session.delete(group_lock)
            # Remove the package record.
            session.delete(package)


def remove_collaboration(collab_id, session=None):
    """
    To be called when a collaboration is terminated. Removes the collaboration record.
    """
    with db_session(session) as session:
        collaboration = Collaboration.query.filter_by(collab_id=collab_id).first()
        if collaboration:
            session.delete(collaboration)


def remove_group_collaboration(group_collab_id, session=None):
    """
    To be called when a grouop collaboration is terminated. Removes the individual collaboration records
    for the group participants and the group collaboration record. Also removes any locks associated with
    the package.
    """
    with db_session(session) as session:
        group_collaboration = _get_group_collaboration(group_collab_id)
        if group_collaboration:
            # We delete the individual collaborations first, then the group collaboration.
            package_id = group_collaboration.package_id
            for member in get_group_members(group_collaboration.user_group_id, session=session):
                member_user = _get_user(member.user_id)
                collaboration = get_collaboration(member_user.user_id, package_id)
                if collaboration:
                    remove_collaboration(collaboration.collab_id, session=session)
            # Delete any locks associated with the package.
            _remove_lock(package_id, session=session)
            release_group_lock(package_id, session=session)
            session.delete(group_collaboration)


def get_group_collaboration_for_lock(group_lock_id):
    """
    Returns the group collaboration associated with the specified group lock, or None if no such group lock exists or
    if the group lock is not associated with a group collaboration.
    """
    group_lock = _get_group_lock_by_id(group_lock_id)
    if group_lock:
        group_collaboration = GroupCollaboration.query.filter_by(package_id=group_lock.package_id,
                                                                 user_group_id=group_lock.locked_by).first()
        return group_collaboration
    return None


def _remove_lock(package_id, session=None):
    """
    Removes the lock record for the specified package, if any. If the user who held the lock has an active_package_id
    that matches the package_id, then the user's active_package_id is set to None.
    """
    with db_session(session) as session:
        lock = _get_lock(package_id)
        if lock:
            # We don't clear the active_package_id for the user who held the lock because otherwise when they resume
            #  work they will look for the package in their own account, not the owner's.
            session.delete(lock)


def _release_lock_for_user(user_id, session=None):
    """
    Removes all locks held by the specified user.
    """
    with db_session(session) as session:
        locks = Lock.query.filter_by(locked_by=user_id).all()
        for lock in locks:
            _remove_lock(lock.package_id, session=session)


def release_acquired_lock(lock, session=None):
    """
    Remove the specified lock. This is called, for example, when a user has acquired a lock on a package, but then
    loading the package fails for some reason.
    """
    if not lock:
        return
    with db_session(session) as session:
        _remove_lock(lock.package_id, session=session)


def release_lock(user_login, package_id, session=None):
    """
    release_lock() is called to release a lock on a package. It is called by close_package(), but it also may be
    called via a link from the collaboration page to release a lock that is no longer needed, without closing the
    package. The active_package_id is not set to None in this case since the package is still open.
    """
    with db_session(session) as session:
        lock = _get_lock(package_id)
        user_id = get_user(user_login, create_if_not_found=True, session=session).user_id
        if lock and lock.locked_by == user_id:
            _remove_lock(package_id, session=session)


def _get_group_lock_by_id(group_lock_id):
    """
    Returns the group lock record with the specified group_lock_id, or None if no such group lock exists.
    """
    try:
        group_lock = GroupLock.query.filter_by(group_lock_id=group_lock_id).first()
    except Exception as exc:
        group_lock = None
    return group_lock


def _get_group_lock(package_id):
    """
    Returns the group lock record for the specified package, or None if no such group lock exists.
    """
    try:
        lock = GroupLock.query.filter_by(package_id=package_id).first()
    except Exception as exc:
        lock = None
    return lock


def add_group_lock(package_id, locked_by, session=None):
    """
    Adds a group lock record for the specified package. If a group lock already exists for the package, then the
    existing group lock is returned. If an individual lock exists for the package and the user who holds the lock
    is not a member of the group, then the individual lock is removed.
    """
    with db_session(session) as session:
        group_lock = _get_group_lock(package_id)
        if not group_lock:
            group_lock = GroupLock(package_id=package_id, locked_by=locked_by)
            session.add(group_lock)
            session.flush()
        # Remove individual lock if locked by a non-member of the group.
        lock = _get_lock(package_id)
        if lock:
            in_group = False
            members = get_group_members(group_lock.locked_by, session=session)
            for member in members:
                if member.user_id == lock.locked_by:
                    in_group = True
                    break
            if not in_group:
                _remove_lock(package_id, session=session)
        return group_lock


def _remove_group_lock(package_id, session=None):
    """
    Removes the group lock record for the specified package, if any.
    """
    with db_session(session) as session:
        lock = _get_group_lock(package_id)
        if lock:
            session.delete(lock)


def release_group_lock(package_id, session=None):
    """
    Removes the group lock record for the specified package, if any. Also removes any individual locks held by
    members of the group.
    Called when a group collaboration is terminated.
    """
    with db_session(session) as session:
        group = GroupCollaboration.query.filter_by(package_id=package_id).first()
        if group:
            _remove_group_lock(package_id, session=session)
            for member in get_group_members(group.user_group_id, session=session):
                member_user = _get_user(member.user_id)
                release_lock(member_user.user_login, package_id, session=session)


def set_active_package_id(user_id, package_id, session=None):
    """
    Sets the active_package_id for the specified user to the specified package_id. The user is assumed to exist.
    """
    with db_session(session) as session:
        user = User.query.filter_by(user_id=user_id).first()
        user.active_package_id = package_id


def _get_active_package_id(user_id):
    """
    Returns the active_package_id for the specified user, or None if no active package exists for the user.
    Raises an exception if no user with the specified ID exists.
    """
    user = User.query.filter_by(user_id=user_id).first()
    if not user:
        raise exceptions.CollaborationDatabaseError('_get_active_package_id: User does not exist')
    return user.active_package_id


def get_active_package(user_login, session=None):
    """
    Returns the active package for the specified user, or None if no active package exists for the user.
    If no user exists with the specified login, an exception is raised.
    """
    with db_session(session) as session:
        user_id = get_user(user_login, create_if_not_found=True, session=session).user_id
        package_id = _get_active_package_id(user_id)
        if package_id:
            return Package.query.filter_by(package_id=package_id).first()
        else:
            return None


def get_active_package_ids(session=None):
    """
    Returns a list of the IDs of all active packages. Used in culling inactive packages.
    """
    with db_session(session) as session:
        return [user.active_package_id for user in User.query.all() if user.active_package_id is not None]


def change_active_package_account(package_name, session=None):
    """
    Changes the active package for the currently logged in user to the specified package, creating a package record
    if necessary.

    This is called when we're opening a backup for review in the logged in user's account. We need to set the active
    package to the backup but owned by the logged in user because we're opening the document in the logged in user's
    account.
    """
    with db_session(session) as session:
        # Get a user object for the logged in user.
        user_login = current_user.get_user_login()
        logged_in_user_id = get_user(user_login, create_if_not_found=True, session=session).user_id
        # Get the current active package for the logged in user.
        current_active_package = get_active_package(user_login, session=session)
        if current_active_package:
            # If the current active package is already owned by the logged in user, then we don't need to do anything.
            if current_active_package.owner_id == logged_in_user_id:
                return

        # Otherwise, we need to set the active package to the specified package, owned by the logged in user, creating
        #  a package record if necessary.
        new_package = get_package(user_login,
                                  package_name,
                                  create_if_not_found=True,
                                  session=session)

        set_active_package_id(logged_in_user_id, new_package.package_id, session=session)
        current_user.set_file_owner(display_name(user_login), owner_login=user_login)
        session.flush()


def get_user(user_login, create_if_not_found=False, session=None):
    """
    Returns the user object for the specified user login. If create_if_not_found is True, then the user is created if
    it doesn't already exist. If create_if_not_found is False, then None is returned if the user doesn't exist.
    """
    with db_session(session) as session:
        user = User.query.filter_by(user_login=user_login).first()
        if not user and create_if_not_found:
            user = add_user(user_login, session=session)
        return user


def _get_user(user_id):
    """
    Returns the user object for the specified user ID. Returns None if no user with the specified ID exists.
    """
    user = User.query.filter_by(user_id=user_id).first()
    return user


def add_user(user_login, session=None):
    """
    Adds a user with the specified login to the database and returns the user object. If the user already exists, the
    existing user object is returned.
    """
    with db_session(session) as session:
        user = get_user(user_login, session=session)
        if not user:
            user = User(user_login=user_login)
            session.add(user)
            session.flush()
        return user


def get_package_by_id(package_id):
    """
    Returns the package object with the specified package ID. Returns None if no package with the specified ID exists.

    This function uses the database id, but is intended to be called from outside the collaboration module, hence
    no preceding underscore in the name. This function is used in handling a request to open a package by a
    collaborator (i.e., when clicing an "Open" link on the collaboration page). The package's database id is passed in
    the URL in that request.
    """
    package = Package.query.filter_by(package_id=package_id).first()
    return package


def get_package_owner(package_id):
    """
    Returns the user object for the owner of the specified package. Returns None if no package with the specified ID
    exists.
    """
    package = get_package_by_id(package_id)
    if package:
        return _get_user(package.owner_id)


def _get_package(owner_id, package_name, create_if_not_found=False, session=None):
    """
    Returns the package object for the specified owner and package name. If create_if_not_found is True, then a package
    record is created if one doesn't already exist. If create_if_not_found is False, then None is returned if no
    package with the specified owner and package name exists.
    """
    with db_session(session) as session:
        package = Package.query.filter_by(owner_id=owner_id, package_name=package_name).first()
        if not package and create_if_not_found:
            package = _add_package(owner_id, package_name, session=session)
        return package


def get_package(owner_login, package_name, create_if_not_found=False, session=None):
    """
    Returns the package object for the specified owner and package name. If create_if_not_found is True, then a package
    record is created if one doesn't already exist. If create_if_not_found is False, then None is returned if no
    package with the specified owner and package name exists.
    Also, if no user with the specified owner_login exists, then a user record is created for that user.
    """
    with db_session(session) as session:
        owner_id = get_user(owner_login, create_if_not_found=True, session=session).user_id
        return _get_package(owner_id, package_name, create_if_not_found, session=session)


def _add_package(owner_id, package_name, session=None):
    """
    Adds a package with the specified owner and package name to the database and returns the package object. If such a
    package already exists, the existing package object is returned.
    """
    with db_session(session) as session:
        package = _get_package(owner_id, package_name, session=session)
        if not package:
            package = Package(owner_id=owner_id, package_name=package_name)
            session.add(package)
            session.flush()
        return package


def get_collaboration(collaborator_id, package_id):
    """
    Returns the collaboration object for the specified collaborator and package. Returns None if no collaboration
    exists for the specified collaborator and package.
    """
    collaboration = Collaboration.query.filter_by(collaborator_id=collaborator_id, package_id=package_id).first()
    return collaboration


def get_owner_login(package_id):
    """
    Returns the login for the owner of the specified package. Returns None if no package with the specified ID exists.
    """
    package = get_package_by_id(package_id)
    if package:
        return _get_user(package.owner_id).user_login


def _add_collaboration(owner_id, collaborator_id, package_id, status=None, session=None):
    """
    Adds a collaboration with the specified owner, collaborator, and package to the database and returns the
    collaboration object. If such a collaboration already exists, the existing collaboration object is returned.
    Also, optionally sets the status of the collaboration, although this functionality is not currently used.
    """
    with db_session(session) as session:
        collaboration = get_collaboration(collaborator_id, package_id)
        if not collaboration:
            collaboration = Collaboration(owner_id=owner_id,
                                          collaborator_id=collaborator_id,
                                          package_id=package_id,
                                          date_created=datetime.today().date())
            session.add(collaboration)
            session.flush()
        if status:
            _set_collaboration_status(collaboration.collab_id, status, session=session)
        return collaboration


def _get_collaboration_status(collab_id):
    """
    Not currently used.
    """
    collaboration_status = CollaborationStatus.query.filter_by(collab_id=collab_id).first()
    return collaboration_status


def _set_collaboration_status(collab_id, status, session=None):
    """
    Not currently used.
    """
    with db_session(session) as session:
        collaboration_status = db.session.query(CollaborationStatus).filter_by(collab_id=collab_id).first()
        if not collaboration_status:
            collaboration_status = CollaborationStatus(collab_id=collab_id, status=status)
            session.add(collaboration_status)
            session.flush()
        if collaboration_status.status != status:
            collaboration_status.status = status
        return collaboration_status


def get_collaboration_output():
    """
    Returns a list of all collaborations in the database.
    For development and debugging. Displayed when the collaborate page is displayed with a request of the form:
        collaborate/package_name/dev
    It's the "dev" that signals that the collaboration list should be displayed.
    """
    with db_session() as session:
        collaboration_list = []
        collaborations = Collaboration.query.filter_by().all()
        for collaboration in collaborations:
            collaboration_list.append(CollaborationOutput(
                collab_id=collaboration.collab_id,
                owner_id=collaboration.owner_id,
                collaborator_id=collaboration.collaborator_id,
                package_id=collaboration.package_id))
        return collaboration_list


def get_group_collaboration_output():
    """
    Returns a list of all group collaborations in the database.
    For development and debugging. Displayed when the collaborate page is displayed with a request of the form:
        collaborate/package_name/dev
    It's the "dev" that signals that the collaboration list should be displayed.
    """
    with db_session() as session:
        group_collaboration_list = []
        group_collaborations = GroupCollaboration.query.filter_by().all()
        for group_collaboration in group_collaborations:
            group_collaboration_list.append(GroupCollaborationOutput(
                group_collab_id=group_collaboration.group_collab_id,
                owner_id=group_collaboration.owner_id,
                user_group_id=group_collaboration.user_group_id,
                package_id=group_collaboration.package_id))
        return group_collaboration_list


def get_user_output():
    """
    Returns a list of all users in the database.
    For development and debugging. Displayed when the collaborate page is displayed with a request of the form:
        collaborate/package_name/dev
    It's the "dev" that signals that the collaboration list should be displayed.
    """
    with db_session() as session:
        user_list = []
        users = User.query.filter_by().all()
        for user in users:
            user_list.append(UserOutput(
                user_id=user.user_id,
                user_login=user.user_login,
                active_package_id=user.active_package_id))
        return user_list


def get_package_output():
    """
    Returns a list of all packages in the database.
    For development and debugging. Displayed when the collaborate page is displayed with a request of the form:
        collaborate/package_name/dev
    It's the "dev" that signals that the collaboration list should be displayed.
    """
    with db_session() as session:
        package_list = []
        packages = Package.query.filter_by().all()
        for package in packages:
            owner = User.query.filter_by(user_id=package.owner_id).first()
            if owner:
                owner_login = owner.user_login
            package_list.append(PackageOutput(
                package_id=package.package_id,
                owner_login=owner_login,
                package_name=package.package_name))
        return package_list


def get_lock_output():
    """
    Returns a list of all locks in the database.
    For development and debugging. Displayed when the collaborate page is displayed with a request of the form:
        collaborate/package_name/dev
    It's the "dev" that signals that the collaboration list should be displayed.
    """
    with db_session() as session:
        lock_list = []
        locks = Lock.query.filter_by().all()
        for lock in locks:
            owner = User.query.filter_by(user_id=lock.owner_id).first()
            if owner:
                owner = owner.user_login
            package = Package.query.filter_by(package_id=lock.package_id).first()
            if package:
                package_name = package.package_name
            else:
                package_name = None
            locked_by = User.query.filter_by(user_id=lock.locked_by).first()
            if locked_by:
                locked_by = locked_by.user_login
            lock_list.append(LockOutput(
                owner=display_name(owner),
                package_name=package_name,
                locked_by=display_name(locked_by),
                timestamp=lock.timestamp))
        return lock_list


def get_group_lock_output():
    """
    Returns a list of all group locks in the database.
    For development and debugging. Displayed when the collaborate page is displayed with a request of the form:
        collaborate/package_name/dev
    It's the "dev" that signals that the collaboration list should be displayed.
    """
    with db_session() as session:
        group_lock_list = []
        group_locks = GroupLock.query.filter_by().all()
        for group_lock in group_locks:
            group_lock_id = group_lock.group_lock_id
            package_id = group_lock.package_id
            locked_by_id = group_lock.locked_by
            group_lock_list.append(GroupLockOutput(
                group_lock_id=group_lock_id,
                package_id=package_id,
                locked_by_id=locked_by_id))
        return group_lock_list


def get_groups_for_user(user_id, session=None):
    """
    Returns a list of all groups that have the given user as a member.
    """
    groups = []
    with db_session(session) as session:
        group_memberships = UserGroupMembership.query.filter_by(user_id=user_id).all()
        for group_membership in group_memberships:
            user_group = UserGroup.query.filter_by(user_group_id=group_membership.user_group_id).first()
            if user_group:
                groups.append(user_group)
    return groups


def get_locked_by_id(package_id, session=None):
    """
    Returns the ID of the user who has the lock on the given package. If no lock exists, returns None.
    """
    with db_session(session) as session:
        lock = _get_group_lock(package_id)
        if not lock:
            lock = _get_lock(package_id)
        if lock:
            return lock.locked_by


def get_lock_status(package_id, session=None):
    """
    Returns a tuple consisting of:
         - the group lock ID of the group lock on the given package, or None if no group lock exists
         - the ID of the user who has the individual lock on the given package, or None if no individual lock exists
    """
    group_locked_by_id = None
    individual_locked_by_id = None
    with db_session(session) as session:
        # Get group lock status based on the provided package ID
        group_lock = _get_group_lock(package_id)
        # If a group lock exists, get the ID of the group lock
        if group_lock:
            group_locked_by_id = group_lock.group_lock_id
        # Get individual lock status based on the provided package ID
        individual_lock = _get_lock(package_id)
        # If an individual lock exists, get the ID of the user who has the lock
        if individual_lock:
            individual_locked_by_id = individual_lock.locked_by
    # Return the IDs of the group lock and of holders of individual locks, respectively
    return group_locked_by_id, individual_locked_by_id


def _calculate_lock_status(collaboration_case, logged_in_user_id, package_id, session=None):
    """
    Calculates the lock status for the given package.

    Lock status is calculated as follows:
        - If there is an individual lock, and no group lock, and the logged-in user is the one who has the individual
            lock, then the status is LOCKED_BY_LOGGED_IN_USER
        - Elsif there is an individual lock, and no group lock, and the logged-in user is not the one who has the
            individual lock, then the status is LOCKED_BY_OTHER_USER
        - Elsif there is an individual lock and a group lock, and the logged-in user is the holder of the individual
            lock, then the status is LOCKED_BY_GROUP_AND_LOGGED_IN_USER
        - Elsif there is an individual lock and a group lock, and the logged-in user is bot the holder of the
            individual lock, then the status is LOCKED_BY_GROUP_AND_ANOTHER_USER
        - Elsif there is a group lock but no individual lock, then the status is LOCKED_BY_GROUP_ONLY
        - Elsif there is no individual lock, and no group lock, then the status is NOT_LOCKED

    Returns a tuple consisting of:
            - the lock status
            - the ID of the group lock, or None if no group lock exists
            - the ID of the user who has the individual lock, or None if no individual lock exists
    """
    with db_session(session) as session:
        # Get the IDs of the group locks and holders of individual locks, respectively
        group_locked_by_id, individual_locked_by_id = get_lock_status(package_id, session=session)
        # Initialize lock status as NOT_LOCKED
        lock_status = LockStatus.NOT_LOCKED
        # If there is an individual lock
        if individual_locked_by_id:
            # If there is no group lock
            if not group_locked_by_id:
                # If the logged-in user is the one who locked it
                if individual_locked_by_id == logged_in_user_id:
                    # Set the status as LOCKED_BY_LOGGED_IN_USER
                    lock_status = LockStatus.LOCKED_BY_LOGGED_IN_USER
                else:
                    # Else, set it as LOCKED_BY_ANOTHER_USER
                    lock_status = LockStatus.LOCKED_BY_ANOTHER_USER
            else:  # There is a group lock
                # If the logged-in user holds an individual lock
                if individual_locked_by_id == logged_in_user_id:
                    # Set the status as LOCKED_BY_GROUP_AND_LOGGED_IN_USER
                    lock_status = LockStatus.LOCKED_BY_GROUP_AND_LOGGED_IN_USER
                else:
                    # Else, set it as LOCKED_BY_GROUP_AND_ANOTHER_USER
                    lock_status = LockStatus.LOCKED_BY_GROUP_AND_ANOTHER_USER
        # If there is no individual lock but there is a group lock
        elif group_locked_by_id:
            # Set the status as LOCKED_BY_GROUP_ONLY
            lock_status = LockStatus.LOCKED_BY_GROUP_ONLY

        # Return the lock status and the IDs of the holders of the group and individual locks, respectively
        return lock_status, group_locked_by_id, individual_locked_by_id


def _calculate_actions(logged_in_user_id,
                       user_id,
                       collaboration_group,
                       collaboration_case,
                       lock_status,
                       locked_by_group_id,
                       locked_by_individual_id,
                       package_id=None, # not used but here so we can see it in the debugger
                       session=None):
    """
    This function calculates what actions are available for a given entry in the Collaborate page.
    Possible actions are defined by CollaborationAction enum.
    collaboration_case is a CollaborationCase enum value that indicates the type of collaboration.

    user_id identifies the user or group whose Collaborate page entry is being viewed.

    Returns a list of actions that are available for the given entry.
    """
    def is_a_group_lock_status(lock_status):
        return lock_status in [LockStatus.LOCKED_BY_GROUP_ONLY,
                               LockStatus.LOCKED_BY_GROUP_AND_LOGGED_IN_USER,
                               LockStatus.LOCKED_BY_GROUP_AND_ANOTHER_USER]


    with db_session(session) as session:
        # Initialize an empty list to store the possible actions
        actions = []
        # Ensure the user ID is a string
        user_id = str(user_id)

        # In the case where the logged-in user is the owner and the collaborator is an individual
        if collaboration_case == CollaborationCase.LOGGED_IN_USER_IS_OWNER_COLLABORATOR_IS_INDIVIDUAL:
            # If the package is not locked and the user is not the logged-in user
            if lock_status == LockStatus.NOT_LOCKED and user_id != logged_in_user_id:
                # The user can open the package via the Collaborate page
                actions.append(CollaborationAction.OPEN)
            # If the package is locked by the logged-in user
            if lock_status == LockStatus.LOCKED_BY_LOGGED_IN_USER:
                # The logged-in user can release the individual lock and end the collaboration
                actions.append(CollaborationAction.RELEASE_INDIVIDUAL_LOCK)
                actions.append(CollaborationAction.END_COLLABORATION)

        # In the case where the logged-in user is the owner and the collaborator is a group
        if collaboration_case == CollaborationCase.LOGGED_IN_USER_IS_OWNER_COLLABORATOR_IS_GROUP:
            # If the package is locked by the logged-in user
            if lock_status == LockStatus.LOCKED_BY_LOGGED_IN_USER:
                # The logged-in user can release the individual lock
                actions.append(CollaborationAction.RELEASE_INDIVIDUAL_LOCK)
            elif lock_status == LockStatus.LOCKED_BY_GROUP_AND_LOGGED_IN_USER:
                # The logged-in user can release the group lock and end the group collaboration
                actions.append(CollaborationAction.RELEASE_GROUP_LOCK)
                actions.append(CollaborationAction.END_GROUP_COLLABORATION)

        # In the case where the logged-in user is an individual collaborator
        if collaboration_case == CollaborationCase.LOGGED_IN_USER_IS_INDIVIDUAL_COLLABORATOR:
            # If the package is not locked
            if lock_status == LockStatus.NOT_LOCKED:
                # The user can open the package via the Collaborate page
                actions.append(CollaborationAction.OPEN)
            # If the package is locked by the logged-in user
            elif lock_status == LockStatus.LOCKED_BY_LOGGED_IN_USER:
                # The logged-in user can release the individual lock
                actions.append(CollaborationAction.RELEASE_INDIVIDUAL_LOCK)
            # If the package is locked by the group and the logged-in user (who is a group member)
            elif lock_status == LockStatus.LOCKED_BY_GROUP_AND_LOGGED_IN_USER:
                # The logged-in user can release the individual lock and end the group collaboration
                actions.append(CollaborationAction.RELEASE_INDIVIDUAL_LOCK)
                actions.append(CollaborationAction.END_GROUP_COLLABORATION)
            # If the package is locked by the group only
            elif lock_status == LockStatus.LOCKED_BY_GROUP_ONLY:
                # There are no available actions
                pass

        # In the case where the logged-in user is a group collaborator
        if collaboration_case == CollaborationCase.LOGGED_IN_USER_IS_GROUP_COLLABORATOR:
            # If the user ID starts with 'G', indicating a group, we are processing the entry for the group
            if user_id.startswith('G'):
                # If the logged-in user is part of the collaboration group
                if collaboration_group in get_groups_for_user(logged_in_user_id, session=session):
                    # If the package is not locked
                    if lock_status == LockStatus.NOT_LOCKED:
                        # The user can apply a group lock
                        actions.append(CollaborationAction.APPLY_GROUP_LOCK)
                    else:
                        # If the package is locked by the group
                        if is_a_group_lock_status(lock_status):
                            # If the package is locked by the logged-in user
                            if locked_by_individual_id == logged_in_user_id:
                                # The logged-in user can release the group lock and end the group collaboration
                                actions.append(CollaborationAction.RELEASE_GROUP_LOCK)
                                actions.append(CollaborationAction.END_GROUP_COLLABORATION)
                        # If the package is locked by the logged-in user
                        elif lock_status == LockStatus.LOCKED_BY_LOGGED_IN_USER:
                            # The user can apply a group lock
                            actions.append(CollaborationAction.APPLY_GROUP_LOCK)
            else:
                # If the user is an individual member of the group
                # If the package is either not locked or locked by the group only
                if lock_status in [LockStatus.NOT_LOCKED, LockStatus.LOCKED_BY_GROUP_ONLY]:
                    # If the logged-in user is the one trying to take action
                    if user_id == str(logged_in_user_id):
                        # The user can open the package via the Collaborate page
                        actions.append(CollaborationAction.OPEN)
                # If the package is locked by either the logged-in user or both the group and the logged-in user
                elif lock_status in [LockStatus.LOCKED_BY_LOGGED_IN_USER, LockStatus.LOCKED_BY_GROUP_AND_LOGGED_IN_USER]:
                    # If the logged-in user is the one trying to take action
                    if user_id == str(logged_in_user_id):
                        # The logged-in user can release the individual lock
                        actions.append(CollaborationAction.RELEASE_INDIVIDUAL_LOCK)

        # Return the list of possible actions
        return actions


def get_group_collaborations(logged_in_user_id, session=None):
    """
    Handling group collaborations:
    We build a list of collaboration records and a set of collaboration_ids to suppress because they are details
     of group membership and the user is not a member of the group.
    - Find group collaborations where the user is the package owner
        For each such collaboration,
            - if the user is not a member of the group, we want to suppress the ordinary collaborations with members of the group
              E.g., for users who are not EDI Curators, we don't display the individual collaborations with the EDI Curators group
            - if the user is a member of the group, we want to suppress the ordinary collaborations with other members of the group
    - Find group collaborations where the user is a member
        First, find groups where the user is a member
        For each such group, find the group collaborations where the user is not the owner (the case where the user is
        the owner is handled above)
    """

    def get_member_login(member):
        return _get_user(member.user_id).user_login

    collaboration_records = []
    collaborations_to_suppress = set()
    with db_session(session) as session:
        groups_for_user = get_groups_for_user(logged_in_user_id, session=session)

        # First, where the logged in user is package owner
        group_collaborations = GroupCollaboration.query.filter_by(owner_id=logged_in_user_id).all()
        for group_collaboration in group_collaborations:
            # Is the user a member?
            if group_collaboration.user_group not in groups_for_user:
                # No, so we want to suppress the ordinary collaborations with members of the group
                # E.g., for users who are not EDI Curators, we don't display the individual collaborations
                # with the EDI Curators group
                for member in get_group_members(group_collaboration.user_group.user_group_id):
                    collaborations_to_suppress.add((group_collaboration.package_id, member.user_id))
            else:
                # Yes, so we want to suppress the ordinary collaborations with other members of the group
                # Find the group members
                group_members = get_group_members(group_collaboration.user_group.user_group_id)
                for member in group_members:
                    if member.user_id != logged_in_user_id:
                        collaborations_to_suppress.add((group_collaboration.package_id, member.user_id))

            collaboration_case = CollaborationCase.LOGGED_IN_USER_IS_OWNER_COLLABORATOR_IS_GROUP
            lock_status, locked_by_group_id, locked_by_individual_id = \
                _calculate_lock_status(collaboration_case,
                                       logged_in_user_id,
                                       group_collaboration.package_id,
                                       session=session)
            group_as_user = get_user(fake_login_for_group(group_collaboration.user_group.user_group_name),
                                     session=session)
            actions = _calculate_actions(logged_in_user_id, group_as_user.user_id, group_collaboration.user_group,
                                         collaboration_case, lock_status, locked_by_group_id, locked_by_individual_id,
                                         package_id=group_collaboration.package_id,
                                         session=session)

            # Add the entry for the group, case where the logged-in user is the package owner
            collaboration_records.append(CollaborationRecord(
                collaboration_case=collaboration_case,
                lock_status=lock_status,
                actions=actions,
                collab_id=group_collaboration.group_collab_id,
                package_id=group_collaboration.package_id,
                package_name=group_collaboration.package.package_name,
                owner_id=group_collaboration,
                owner_login=group_collaboration.owner.user_login,
                owner_name='',
                collaborator_id=group_as_user.user_id,
                collaborator_login=group_as_user.user_login,
                collaborator_name='',
                date_created=group_collaboration.date_created.strftime('%Y-%m-%d'),
                locked_by_group_id=locked_by_group_id,
                locked_by_individual_id=locked_by_individual_id,
                status_str='',
                action_str=''))

        # Second, where the logged in user is a member.
        groups = get_groups_for_user(logged_in_user_id, session=session)
        for group in groups:
            group_collaborations = GroupCollaboration.query.filter_by(user_group_id=group.user_group_id).all()
            for group_collaboration in group_collaborations:
                # If the logged-in user is the owner, we've already emitted an entry for this group collaboration,
                #  above, so we skip it here.
                if group_collaboration.owner_id != logged_in_user_id:
                    group_as_user = get_user(fake_login_for_group(group_collaboration.user_group.user_group_name),
                                             session=session)

                    collaboration_case = CollaborationCase.LOGGED_IN_USER_IS_GROUP_COLLABORATOR
                    lock_status, locked_by_group_id, locked_by_individual_id = \
                        _calculate_lock_status(collaboration_case, logged_in_user_id,
                                               group_collaboration.package_id, session=session)
                    actions = _calculate_actions(logged_in_user_id, f'G{group_as_user.user_id}',
                                                 group_collaboration.user_group, collaboration_case,
                                                 lock_status, locked_by_group_id, locked_by_individual_id,
                                                 package_id=group_collaboration.package_id,
                                                 session=session)

                    # Add the entry for the group, case where the logged-in user is not the package owner
                    collaboration_records.append(CollaborationRecord(
                        collaboration_case=collaboration_case,
                        lock_status=lock_status,
                        actions=actions,
                        collab_id=group_collaboration.group_collab_id,
                        package_id=group_collaboration.package_id,
                        package_name=group_collaboration.package.package_name,
                        owner_id=group_collaboration,
                        owner_login=group_collaboration.owner.user_login,
                        owner_name='',
                        collaborator_id=group_as_user.user_id,
                        collaborator_login=group_as_user.user_login,
                        collaborator_name='',
                        date_created=group_collaboration.date_created.strftime('%Y-%m-%d'),
                        locked_by_group_id=locked_by_group_id,
                        locked_by_individual_id=locked_by_individual_id,
                        status_str='',
                        action_str=''))

                members = get_group_members(group_collaboration.user_group.user_group_id, session=session)
                lock = _get_lock(group_collaboration.package_id)
                for member in members:
                    # We don't want to show entries for all the group members, just the logged-in user
                    if member.user_id != logged_in_user_id:
                        continue
                    collaboration = get_collaboration(member.user_id, group_collaboration.package_id)
                    # We don't want the collaboration to show up twice when we handle individual collaborations
                    collaborations_to_suppress.add((group_collaboration.package_id, member.user_id))

                    collaboration_case = CollaborationCase.LOGGED_IN_USER_IS_GROUP_COLLABORATOR
                    lock_status, locked_by_group_id, locked_by_individual_id = \
                        _calculate_lock_status(collaboration_case,
                                               logged_in_user_id,
                                               group_collaboration.package_id,
                                               session=session)
                    actions = _calculate_actions(logged_in_user_id, member.user_id,
                                                 group_collaboration.user_group, collaboration_case,
                                                 lock_status, locked_by_group_id, locked_by_individual_id,
                                                 package_id=group_collaboration.package_id,
                                                 session=session)

                    # Add the entry for the logged-in user as a group member
                    collaboration_records.append(CollaborationRecord(
                        collaboration_case=collaboration_case,
                        lock_status=lock_status,
                        actions=actions,
                        collab_id=group_collaboration.group_collab_id,
                        package_id=group_collaboration.package_id,
                        package_name=group_collaboration.package.package_name,
                        owner_id=group_collaboration,
                        owner_login=group_collaboration.owner.user_login,
                        owner_name='',
                        collaborator_id=member.user_id,
                        collaborator_login=get_member_login(member),
                        collaborator_name='',
                        date_created=group_collaboration.date_created.strftime('%Y-%m-%d'),
                        locked_by_group_id=locked_by_group_id,
                        locked_by_individual_id=locked_by_individual_id,
                        status_str='',
                        action_str=''))

    return collaboration_records, collaborations_to_suppress


def get_collaborations(user_login):
    """
    Returns the list of collaborations for a given user, to be displayed on the Collaboration page
    """
    if not user_login:
        return []

    # Get all collaborations where the user is the owner or the collaborator
    with db_session() as session:
        logged_in_user_id = get_user(user_login, create_if_not_found=True, session=session).user_id

        # Get group collaborations involving this user
        collaboration_records, collaborations_to_suppress = get_group_collaborations(logged_in_user_id, session=session)

        # Now get the ordinary collaborations, adding them to the collaboration_records list

        # We will annotate each ordinary collaboration with its collaboration case
        annotated_collaborations = []

        # First, where the user is owner
        collaborations = Collaboration.query.filter_by(owner_id=logged_in_user_id).all()
        for collaboration in collaborations:
            annotated_collaborations.append((collaboration, CollaborationCase.LOGGED_IN_USER_IS_OWNER_COLLABORATOR_IS_INDIVIDUAL))

        # Then, where the user is collaborator
        collaborations = Collaboration.query.filter_by(collaborator_id=logged_in_user_id).all()
        for collaboration in collaborations:
            annotated_collaborations.append((collaboration, CollaborationCase.LOGGED_IN_USER_IS_INDIVIDUAL_COLLABORATOR))
        for collaboration, collaboration_case in annotated_collaborations:
            if (collaboration.package_id, collaboration.collaborator_id) in collaborations_to_suppress:
                continue

            # Generate the entry for this ordinary collaboration. Note that entries for group collaborations are
            # generated in get_group_collaborations()

            owner_id = collaboration.owner_id

            # Check for a timed-out lock
            lock = _get_lock(collaboration.package_id)
            # If the lock has timed out, remove it. We do this here because a collaborator cannot open a locked package
            #  and has no way to remove the lock.
            if lock:
                t1 = datetime.now()
                t2 = lock.timestamp
                if (t1 - t2).total_seconds() > Config.COLLABORATION_LOCK_INACTIVITY_TIMEOUT_MINUTES * 60:
                    # The lock has timed out, so remove it
                    logger.info(f'get_collaborations: lock has timed out for {collaboration.package_id}')
                    _remove_lock(collaboration.package_id, session=session)

            lock_status, locked_by_group_id, locked_by_individual_id = \
                _calculate_lock_status(collaboration_case, logged_in_user_id,
                                       collaboration.package_id, session=session)
            actions = _calculate_actions(logged_in_user_id, collaboration.collaborator_id, None, collaboration_case,
                                         lock_status, locked_by_group_id, locked_by_individual_id,
                                         package_id=collaboration.package_id,
                                         session=session)

            try:
                collaboration_records.append(CollaborationRecord(
                    collaboration_case=collaboration_case,
                    lock_status=lock_status,
                    actions=actions,
                    collab_id=collaboration.collab_id,
                    package_id=collaboration.package_id,
                    package_name=collaboration.package.package_name,
                    owner_id=owner_id,
                    owner_login=collaboration.owner.user_login,
                    owner_name='',
                    collaborator_id=collaboration.collaborator_id,
                    collaborator_login=collaboration.collaborator.user_login,
                    collaborator_name='',
                    date_created=collaboration.date_created.strftime('%Y-%m-%d'),
                    locked_by_group_id=locked_by_group_id,
                    locked_by_individual_id=locked_by_individual_id,
                    status_str='',
                    action_str=''))
            except Exception as e:
                logger.error(f'Exception in handling a Collaboration Record: {e}')
                pass
        return sorted(collaboration_records)


def get_invitations(user_login):
    """
    Returns the list of invitations made by a given user, to be displayed on the Collaboration page.
    """
    if not user_login:
        return []
    invitation_records = []
    with db_session() as session:
        # First, where the user is owner
        user_id = get_user(user_login, create_if_not_found=True, session=session).user_id
        invitations = Invitation.query.filter_by(inviter_id=user_id).all()
        for invitation in invitations:
            try:
                invitation_records.append(InvitationRecord(
                    invitation_id=invitation.invitation_id,
                    package_id=invitation.package_id,
                    package=invitation.package.package_name,
                    invitee_name=invitation.invitee_name,
                    invitee_email=invitation.invitee_email,
                    date=invitation.date.strftime('%Y-%m-%d'),
                    action=''
                ))
            except Exception as e:
                pass
        return sorted(invitation_records)


def get_invitation_by_code(invitation_code):
    """
    Returns the invitation with the given code, or raises an exception if not found. Used to look up an invitation
    when a user accepts an invitation.
    """
    invitation = Invitation.query.filter_by(invitation_code=invitation_code).first()
    if not invitation:
        raise exceptions.InvitationNotFound(f'Invitation with code {invitation_code} not found')
    return invitation


def generate_invitation_code():
    """
    Generates a unique invitation code.
    """
    ok = False
    while not ok:
        # Make a random 4-letter code, but limit to consonants to avoid offensive words
        code = ''.join(random.choices("BCDFGHJKLMNPQRSTVWXYZ", k=4))
        # Check to make sure the invitation code is unique, i.e., not already in the database for another invitation
        invitation = Invitation.query.filter_by(invitation_code=code).first()
        if not invitation:
            ok = True
    return code


def accept_invitation(user_login, invitation_code, session=None):
    """
    Accepts an invitation. Returns the collaboration that is created.
    """
    with db_session(session) as session:
        # Find the invitation
        invitation = Invitation.query.filter_by(invitation_code=invitation_code).first()
        if not invitation:
            raise exceptions.InvitationNotFound(f'Invitation with code {invitation_code} not found')

        # Find the user
        user = get_user(user_login, create_if_not_found=True)
        if invitation.inviter_id == user.user_id:
            raise exceptions.InvitationBeingAcceptedByOwner(
                f'Invitation with code {invitation_code} cannot be accepted by the user who created it')

        # Create the collaboration
        owner_id = invitation.inviter_id
        collaborator_id = user.user_id
        package_id = invitation.package_id
        collaboration = _add_collaboration(owner_id, collaborator_id, package_id, session=session)
        # Remove the invitation
        session.delete(invitation)
        return collaboration


def remove_invitation(invitation_code):
    """
    Removes an invitation with the given code. Returns True if the invitation was found and removed, False otherwise.
    """
    invitation = Invitation.query.filter_by(invitation_code=invitation_code).first()
    if invitation:
        with db_session() as session:
            session.delete(invitation)
        return True
    return False


def cancel_invitation(invitation_id):
    """
    Cancels an invitation with the given ID. Returns True if the invitation was found and removed, False otherwise.
    """
    invitation = Invitation.query.filter_by(invitation_id=invitation_id).first()
    if invitation:
        with db_session() as session:
            session.delete(invitation)
        return True
    return False


def create_invitation(filename, inviter_name, inviter_email, invitee_name, invitee_email, session=None):
    """
    Creates an invitation in the database. Returns the invitation code.
    """
    with db_session(session) as session:
        inviter_login = current_user.get_user_login()
        active_package = get_active_package(inviter_login, session=session)
        if not active_package:
            active_package = set_active_package(inviter_login, filename, session=session)
        package_id = active_package.package_id

        invitation_code = generate_invitation_code()
        inviter_id = get_user(inviter_login).user_id
        invitation = Invitation(inviter_id=inviter_id,
                                inviter_name=inviter_name,
                                inviter_email=inviter_email,
                                invitee_name=invitee_name,
                                invitee_email=invitee_email,
                                package_id=package_id,
                                invitation_code=invitation_code,
                                date=date.today())

        session.add(invitation)
        session.flush()
        return invitation_code


def _get_user_group(user_group_id):
    """
    Returns the user group object with the given ID, or None if not found.
    """
    user_group = UserGroup.query.filter_by(user_group_id=user_group_id).first()
    return user_group


def get_user_group(user_group_name, create_if_not_found=True, session=None):
    """
    Returns the user group object with the given name, or None if not found. If create_if_not_found is True, creates
    the user group if not found.
    """
    with db_session(session) as session:
        user_group = UserGroup.query.filter_by(user_group_name=user_group_name).first()
        if not user_group and create_if_not_found:
            user_group = add_user_group(user_group_name, session=session)
        return user_group


def add_user_group(user_group_name, session=None):
    """
    Adds a user group with the given name. Returns the user group object. If the user group already exists, returns
    the existing user group.
    """
    with db_session(session) as session:
        user_group = get_user_group(user_group_name, create_if_not_found=False, session=session)
        if not user_group:
            user_group = UserGroup(user_group_name=user_group_name)
            session.add(user_group)
            session.flush()
        return user_group


def get_user_group_membership(user_group_id, user_id, create_if_not_found=False, session=None):
    """
    Returns the user group membership object with the given user group ID and user ID, or None if not found. If
    create_if_not_found is True, creates the user group membership if not found.
    """
    with db_session(session) as session:
        user_group_membership = UserGroupMembership.query.filter_by(user_group_id=user_group_id, user_id=user_id).first()
        if not user_group_membership and create_if_not_found:
            user_group_membership = UserGroupMembership(user_group_id=user_group_id, user_id=user_id)
            session.add(user_group_membership)
        return user_group_membership


def _get_group_collaboration(group_collab_id):
    """
    Returns the group collaboration object with the given ID, or None if not found.
    """
    group_collaboration = GroupCollaboration.query.filter_by(group_collab_id=group_collab_id).first()
    return group_collaboration


def get_group_collaboration(user_group_id, package_id):
    """
    Returns the group collaboration object with the given user group ID and package ID, or None if not found.
    """
    group_collaboration = GroupCollaboration.query.filter_by(user_group_id=user_group_id, package_id=package_id).first()
    return group_collaboration


def get_group_members(user_group_id, session=None):
    """
    Returns a list of user group membership objects for the given user group ID.
    """
    with db_session(session) as session:
        user_group_memberships = UserGroupMembership.query.filter_by(user_group_id=user_group_id).all()
        return user_group_memberships


def is_group_member(user_login, user_group_id, session=None):
    """
    Returns True if the user with the given login is a member of the user group with the given ID, False otherwise.
    """
    with db_session(session) as session:
        user = get_user(user_login, session=session)
        if user:
            user_id = user.user_id
            user_group_membership = UserGroupMembership.query.filter_by(user_id=user_id, user_group_id=user_group_id).first()
            return user_group_membership is not None
        return False


def is_edi_curator(user_login, session=None):
    """
    Returns True if the user with the given login is an EDI curator, False otherwise.
    """
    with db_session(session) as session:
        curator_group = get_user_group("EDI Curators", create_if_not_found=False, session=session)
        if curator_group:
            return is_group_member(user_login, curator_group.user_group_id, session=session)
        return False


def package_is_under_edi_curation(package_id, session=None):
    """
    Returns True if the package with the given ID is under EDI curation, False otherwise.
    """
    with db_session(session) as session:
        curator_group = get_user_group("EDI Curators", create_if_not_found=False, session=session)
        if curator_group:
            group_collaboration = get_group_collaboration(curator_group.user_group_id, package_id)
            return group_collaboration is not None
        return False


def another_package_with_same_name_is_under_edi_curation(package_id, session=None):
<<<<<<< HEAD
    """
    Returns True if another package with the same name as the package with the given ID, but different owner, is under
    EDI curation, False otherwise.
    """
=======
>>>>>>> 63a7e51c
    with db_session(session) as session:
        package = get_package_by_id(package_id)
        if not package:
            return False
        package_name = package.package_name
        curator_group = get_user_group("EDI Curators", create_if_not_found=False, session=session)
        if curator_group:
            group_collaborations = GroupCollaboration.query.all()
            for group_collaboration in group_collaborations:
                if group_collaboration.package_id != package_id and group_collaboration.package.package_name == package_name:
                    return True
        return False
<<<<<<< HEAD
=======


def get_member_login(member):
    return _get_user(member.user_id).user_login
>>>>>>> 63a7e51c


def add_group_collaboration(user_login, user_group_name, package_name, session=None):
    """
    Adds a group collaboration with the given user as owner, collaborating with the given group on the given package.
    If the user doesn't exist or is not the owner of the package, raises UserNotFound or UserIsNotTheOwner, respectively.
    If the group collaboration already exists with the specified parameters, raises CollaboratingWithGroupAlready.

    Adds the group collaboration to the database and adds individual collaborations for the group members.
    Returns the group collaboration object.
    """
    with db_session(session) as session:
        user = get_user(user_login, session=session)
        if not user:
            raise exceptions.UserNotFound(f'User {user_login} not found')
        owner_id = user.user_id
        package = _get_package(owner_id, package_name, create_if_not_found=False, session=session)
        if not package or package.owner_id != owner_id:
            raise exceptions.UserIsNotTheOwner(f'User {user_login} is not the owner of package {package_name}')

        user_group = get_user_group(user_group_name, session=session)
        group_collaboration = get_group_collaboration(user_group.user_group_id, package.package_id)
        if group_collaboration:
            raise exceptions.CollaboratingWithGroupAlready(
                f'Group collaboration already exists for group {user_group_name} and package {package_name}')

        group_collaboration = GroupCollaboration(owner_id=owner_id,
                                                 user_group_id=user_group.user_group_id,
                                                 package_id=package.package_id,
                                                 date_created=datetime.today().date())

        session.add(group_collaboration)
        session.flush()
        # Add all the members of the group as collaborators
        user_group_memberships = get_group_members(user_group.user_group_id, session=session)
        for user_group_membership in user_group_memberships:
            if owner_id != user_group_membership.user_id:
                _add_collaboration(owner_id, user_group_membership.user_id, package.package_id, session=session)
        return group_collaboration


def init_db():
    """
    Initialize the database, if necessary, and populate it with the initial data.
    """
    db.create_all()
    init_groups()
    # test_stub()


def init_groups():
    """
    Initialize the database with the initial groups, defined in the configuration file.
    Currently, the only group is the EDI Curators group.
    """
    with db_session() as session:
        groups = Config.COLLABORATION_GROUPS
        for user_group_name in groups.keys():
            # We want a "user" representing each group so that we can add them as collaborators
            _ = add_user(user_login=fake_login_for_group(user_group_name), session=session)
        for user_group_name, members in groups.items():
            user_group = add_user_group(user_group_name=user_group_name, session=session)
            # Remove group members. If a member has been removed, then we need to remove them from the database.
            # We'll just remove all the members and re-add them below. The point here is that the group membership
            #  as defined in the config file may have changed since the last time we ran this function. Users who
            #  are no longer members of the group need to be removed from the database.
            UserGroupMembership.query.filter_by(user_group_id=user_group.user_group_id).delete()
            for member in members:
                user = get_user(member, create_if_not_found=True, session=session)
                # Add the members back in
                _ = get_user_group_membership(user_group_id=user_group.user_group_id,
                                              user_id=user.user_id,
                                              create_if_not_found=True, # This is what causes them to be added
                                              session=session)


def fake_login_for_group(user_group_name):
    """
    We prepend a null character to the group name to ensure that it is not a valid login (thereby conflicting with a
     user login) and to put it ahead of group members in the sort order for display purposes.
    """
    return "\0" + user_group_name + "-group_collaboration"


def save_backup_is_disabled():
    """
    Returns True if the save backup feature is disabled, False otherwise.
    I.e., returns True if the active package is not under EDI curation, False otherwise. Only packages under EDI
        curation can be backed up. Apologies for the double negative, but it makes sense for the caller.
    """
    active_package_id = None
    user_login = current_user.get_user_login()
    if user_login:
        active_package = get_active_package(user_login)
        if active_package:
            active_package_id = active_package.package_id
    # See if the active package is in a group collaboration with EDI Curators
    return not package_is_under_edi_curation(active_package_id)


def test_stub():
    """
    Used in development.
    """
    with db_session() as session:
        # Add user EDI
        edi_user = add_user("EDI-1a438b985e1824a5aa709daa1b6e12d2", session=session)
        jide_user = add_user("jide-7a03c1e6f4528a6f9c4b1ae3cec24b39", session=session)
        curation_team = get_user_group("EDI Curators", create_if_not_found=False, session=session)
        # Create three packages, two owned by EDI, one owned by jide
        package_1 = get_package("EDI-1a438b985e1824a5aa709daa1b6e12d2", "edi.1.1", create_if_not_found=True, session=session)
        package_2 = get_package("EDI-1a438b985e1824a5aa709daa1b6e12d2", "edi.2.2", create_if_not_found=True, session=session)
        package_3 = get_package("jide-7a03c1e6f4528a6f9c4b1ae3cec24b39", "A sample data package",
                                create_if_not_found=True, session=session)
        # Create a collaboration between EDI and jide for the package owned by jide
        _add_collaboration(jide_user.user_id, edi_user.user_id, package_3.package_id, session=session)
        # Create a collaboration between EDI and jide for a package owned by EDI
        _add_collaboration(edi_user.user_id, jide_user.user_id, package_1.package_id, session=session)
        # Create a group collaboration between EDI and EDI Curation Team for the other package owned by EDI
        try:
            group_collaboration_1 = add_group_collaboration(edi_user.user_login, "EDI Curators", package_2.package_name, session=session)
        except Exception as e:
            pass
        # add_group_lock(package_2.package_id, group_collaboration_1.group_collab_id, session=session)


def cleanup_db(session=None):
    """
    Remove locks that have timed out and remove packages that have no locks and no collaborations.

    When the collaborate page is loaded with the "dev" parameter, a Clean Up Database button is displayed that will
    cause this function to be called. This is useful for development, but it should not be necessary in production.

    cull_locks() and cull_packages() make this function unnecessary, but it still may be useful for development.
    """
    with db_session(session) as session:
        # Remove locks that have timed out. This shouldn't be necessary, but it will help guard against gradual
        # accumulation of zombie locks. For the removed locks, clear the active_package_id for the user who held the
        # lock.
        locks = Lock.query.all()
        for lock in locks:
            t1 = datetime.now()
            t2 = lock.timestamp
            if (t1 - t2).total_seconds() > Config.COLLABORATION_LOCK_INACTIVITY_TIMEOUT_MINUTES * 60:
                # The lock has timed out
                _remove_lock(lock.package_id, session=session)
        # Remove packages that have no locks and no collaborations
        packages = Package.query.all()
        for package in packages:
            locks = Lock.query.filter_by(package_id=package.package_id).all()
            if not locks:
                collaborations = Collaboration.query.filter_by(package_id=package.package_id).all()
                if not collaborations:
                    session.delete(package)
        # Remove users that are not referenced by any packages, collaborations, or locks
        users = User.query.all()
        for user in users:
            packages = Package.query.filter_by(owner_id=user.user_id).all()
            if not packages:
                collaborations = Collaboration.query.filter_by(owner_id=user.user_id).all()
                if not collaborations:
                    collaborations = Collaboration.query.filter_by(collaborator_id=user.user_id).all()
                    if not collaborations:
                        locks = Lock.query.filter_by(locked_by=user.user_id).all()
                        if not locks:
                            session.delete(user)


if __name__ == '__main__':
    # create_collaborations_db()
    pass<|MERGE_RESOLUTION|>--- conflicted
+++ resolved
@@ -1629,13 +1629,10 @@
 
 
 def another_package_with_same_name_is_under_edi_curation(package_id, session=None):
-<<<<<<< HEAD
     """
     Returns True if another package with the same name as the package with the given ID, but different owner, is under
     EDI curation, False otherwise.
     """
-=======
->>>>>>> 63a7e51c
     with db_session(session) as session:
         package = get_package_by_id(package_id)
         if not package:
@@ -1648,13 +1645,10 @@
                 if group_collaboration.package_id != package_id and group_collaboration.package.package_name == package_name:
                     return True
         return False
-<<<<<<< HEAD
-=======
 
 
 def get_member_login(member):
     return _get_user(member.user_id).user_login
->>>>>>> 63a7e51c
 
 
 def add_group_collaboration(user_login, user_group_name, package_name, session=None):
