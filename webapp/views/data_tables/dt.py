"""
Routes for creating and editing data tables and their attributes.
"""

import math
import numpy as np
import os
import pandas as pd
from pathlib import Path

from urllib.parse import unquote

from flask import (
    Blueprint, Flask, flash, Markup, render_template, redirect, request, session, url_for, current_app
)

from flask_login import (
    current_user, login_required
)

import webapp.home.utils.create_nodes
import webapp.home.utils.node_utils
import webapp.views.data_tables.load_data
from webapp.config import Config

from webapp.home import views, exceptions, check_data_table_contents, standard_units

from webapp.views.data_tables.load_data import (
    cull_data_files
)

from webapp.views.data_tables.forms import (
    AttributeDateTimeForm, AttributeIntervalRatioForm,
    AttributeMeasurementScaleForm, AttributeCategoricalForm,
    AttributeSelectForm, AttributeTextForm,
    CodeDefinitionForm, CodeDefinitionSelectForm,
    DataTableForm, DataTableSelectForm, SelectDataTableForm, SelectDataTableColumnsForm
)

from webapp.home.forms import (
    form_md5, is_dirty_form,
    LoadDataForm, ImportEMLForm
)

from webapp.home.home_utils import VariableType
from webapp.home.utils.node_utils import remove_child, new_child_node, add_child
from webapp.home.utils.hidden_buttons import handle_hidden_buttons, check_val_for_hidden_buttons
from webapp.home.utils.node_store import dump_node_store
from webapp.home.utils.load_and_save import load_eml, save_both_formats, handle_custom_unit_additional_metadata
from webapp.home.utils.lists import list_data_packages, list_data_tables, list_data_table_columns, list_attributes, \
    mscale_from_attribute, UP_ARROW, DOWN_ARROW, list_codes_and_definitions, nominal_ordinal_from_attribute
from webapp.home.utils.create_nodes import create_data_table, create_datetime_attribute, create_numerical_attribute, \
    create_categorical_or_text_attribute, create_code_definition

from webapp.home.log_usage import (
    actions,
    log_usage,
)

from metapype.eml import names
from metapype.model.node import Node

from webapp.buttons import *
from webapp.pages import *

from webapp.views.data_tables.load_data import load_data_table, sort_codes, infer_datetime_format

import webapp.auth.user_data as user_data

dt_bp = Blueprint('dt', __name__, template_folder='templates')


def log_info(msg):
    """ Available for debugging. """
    return
    app = Flask(__name__)
    with app.app_context():
        current_app.logger.info(msg)


def log_error(msg):
    """ Available for debugging. """
    return
    app = Flask(__name__)
    with app.app_context():
        current_app.logger.error(msg)


@dt_bp.route('/data_table_select/<filename>', methods=['GET', 'POST'])
@login_required
def data_table_select(filename=None):
    """
    Display a list of data tables in the EML document.  The user can select a data table to edit or create a new one.
    """
    form = DataTableSelectForm(filename=filename)

    # Process POST
    if request.method == 'POST':
        form_value = request.form
        form_dict = form_value.to_dict(flat=False)
        url = views.select_post(filename, form, form_dict,
                          'POST',
                          PAGE_DATA_TABLE_SELECT,
                          PAGE_PROJECT,
                          PAGE_CREATOR_SELECT,
                          PAGE_DATA_TABLE)
        return redirect(url)

    # Process GET
    eml_node = load_eml(filename=filename)
    dt_list = list_data_tables(eml_node)
    title = 'Data Tables'

    views.set_current_page('data_table')
    help = [views.get_help('data_tables'), views.get_help('add_load_data_tables'), views.get_help('data_table_reupload')]
    return render_template('data_table_select.html', title=title,
                           dt_list=dt_list, form=form, help=help)


@dt_bp.route('/data_table/<filename>/<dt_node_id>', methods=['GET', 'POST'])
@login_required
def data_table(filename=None, dt_node_id=None, delimiter=None, quote_char=None):
    """
    Display a data table and its attributes.  The user can edit the data table and its attributes.
    """

    def compose_atts(att_list: list = []):
        # Compose a string of attribute names for display on the data table page.
        atts = []
        if att_list:
            for att in att_list:
                atts.append(att.label if att.label else 'unnamed')
        return ', '.join(atts)

    form = DataTableForm(filename=filename)

    # Process POST
    if request.method == 'POST' and BTN_CANCEL in request.form:
        url = url_for(PAGE_DATA_TABLE_SELECT, filename=filename)
        return redirect(url)

    if request.method == 'POST':
        next_page = PAGE_DATA_TABLE_SELECT

        submit_type = None
        if is_dirty_form(form):
            submit_type = 'Save Changes'

        if 'Attributes' in request.form:
            next_page = PAGE_ATTRIBUTE_SELECT
        elif 'Clone' in request.form:
            next_page = PAGE_CLONE_ATTRIBUTES
        elif 'Access' in request.form:
            next_page = PAGE_ENTITY_ACCESS_SELECT
        elif 'Methods' in request.form:
            next_page = PAGE_ENTITY_METHOD_STEP_SELECT
        elif 'Geographic' in request.form:
            next_page = PAGE_ENTITY_GEOGRAPHIC_COVERAGE_SELECT
        elif 'Temporal' in request.form:
            next_page = PAGE_ENTITY_TEMPORAL_COVERAGE_SELECT
        elif 'Taxonomic' in request.form:
            next_page = PAGE_ENTITY_TAXONOMIC_COVERAGE_SELECT

        next_page = handle_hidden_buttons(next_page)

    if form.validate_on_submit():
        eml_node = load_eml(filename=filename)

        if submit_type == 'Save Changes':
            # Make sure we have a dataset node
            dataset_node = eml_node.find_child(names.DATASET)
            if not dataset_node:
                dataset_node = Node(names.DATASET)

            # Collect the form values for saving in the metadata
            entity_name = form.entity_name.data
            entity_description = form.entity_description.data
            object_name = form.object_name.data
            size = str(form.size.data) if form.size.data else ''
            md5_hash = form.md5_hash.data
            num_header_lines = str(form.num_header_lines.data) if form.num_header_lines.data else ''
            record_delimiter = form.record_delimiter.data
            quote_character = form.quote_character.data
            attribute_orientation = form.attribute_orientation.data
            field_delimiter = form.field_delimiter.data
            case_sensitive = form.case_sensitive.data
            number_of_records = str(form.number_of_records.data) if form.number_of_records.data else ''
            online_url = form.online_url.data

            # Allocate a new data table node
            dt_node = Node(names.DATATABLE, parent=dataset_node)

            if not entity_name:
                entity_name = ''

            # Save the form values in the metadata
            create_data_table(
                dt_node,
                entity_name,
                entity_description,
                object_name,
                size,
                md5_hash,
                num_header_lines,
                record_delimiter,
                quote_character,
                attribute_orientation,
                field_delimiter,
                case_sensitive,
                number_of_records,
                online_url)

            # If we're editing an existing data table, the dt_node_id will have been passed in.
            # In that case, we need to replace the old data table node with the new one, preserving
            # the old data table's children.
            if dt_node_id and len(dt_node_id) != 1:
                old_dt_node = Node.get_node_instance(dt_node_id)
                if old_dt_node:

                    attribute_list_node = old_dt_node.find_child(names.ATTRIBUTELIST)
                    if attribute_list_node:
                        # Remove the attribute list as a child of the old data table node and add it
                        # as a child of the new data table node.
                        webapp.home.utils.node_utils.remove_child(attribute_list_node)
                        add_child(dt_node, attribute_list_node)

                    # Similarly handle other children

                    old_distribution_node = old_dt_node.find_single_node_by_path([
                        names.PHYSICAL,
                        names.DISTRIBUTION
                    ])
                    if old_distribution_node:
                        access_node = old_distribution_node.find_child(names.ACCESS)
                        if access_node:
                            distribution_node = dt_node.find_single_node_by_path([
                                names.PHYSICAL,
                                names.DISTRIBUTION
                            ])
                            webapp.home.utils.node_utils.remove_child(access_node)
                            add_child(distribution_node, access_node)

                    methods_node = old_dt_node.find_child(names.METHODS)
                    if methods_node:
                        webapp.home.utils.node_utils.remove_child(methods_node)
                        add_child(dt_node, methods_node)

                    coverage_node = old_dt_node.find_child(names.COVERAGE)
                    if coverage_node:
                        webapp.home.utils.node_utils.remove_child(coverage_node)
                        add_child(dt_node, coverage_node)

                    # If we're modifying an existing data table, we need to replace the old data table node with the
                    # new one.
                    dataset_parent_node = old_dt_node.parent
                    dataset_parent_node.replace_child(old_dt_node, dt_node)
                    dt_node_id = dt_node.id
                else:
                    msg = f"No node found in the node store with node id {dt_node_id}"
                    dump_node_store(eml_node, 'data_table')
                    raise Exception(msg)
            else:
                # Not modifying an existing data table, so just add the new data table node to the dataset node.
                add_child(dataset_node, dt_node)
                dt_node_id = dt_node.id

            save_both_formats(filename=filename, eml_node=eml_node)

        if next_page in [
            PAGE_ENTITY_ACCESS_SELECT,
            PAGE_ENTITY_METHOD_STEP_SELECT,
            PAGE_ENTITY_GEOGRAPHIC_COVERAGE_SELECT,
            PAGE_ENTITY_TEMPORAL_COVERAGE_SELECT,
            PAGE_ENTITY_TAXONOMIC_COVERAGE_SELECT,
        ]:
            return redirect(url_for(next_page,
                                    filename=filename,
                                    dt_element_name=names.DATATABLE,
                                    dt_node_id=dt_node_id))
        else:
            return redirect(url_for(next_page,
                                    filename=filename,
                                    dt_node_id=dt_node_id))

    # Process GET
    atts = 'No data table attributes have been added'

    was_uploaded = False
    if dt_node_id == '1':
        # Adding a new data table, so entries are blank, but we need the form to be initialized.
        form.init_md5()
    else:
        # Editing an existing data table, so we need to populate the form with the existing values.
        eml_node = load_eml(filename=filename)
        if eml_node:
            dataset_node = eml_node.find_child(names.DATASET)
            if dataset_node:
                dt_nodes = dataset_node.find_all_children(names.DATATABLE)
                if dt_nodes:
                    for dt_node in dt_nodes:
                        if dt_node_id == dt_node.id:
                            att_list = list_attributes(dt_node, 'data_table', dt_node_id)
                            if att_list:
                                # Capture the list of column names
                                atts = compose_atts(att_list)
                            # Fill in the form with the data table's existing values
                            populate_data_table_form(form, dt_node)

                            object_name_node = dt_node.find_single_node_by_path([names.PHYSICAL, names.OBJECTNAME])
                            if object_name_node:
                                object_name = object_name_node.content
                                if object_name:
                                    # Determine if the data table was uploaded so we know whether to display the
                                    #  Re-upload button
                                    was_uploaded = user_data.data_table_was_uploaded(object_name)

        else:
            flash('eml_node is None')

    views.set_current_page('data_table')
    help = views.get_helps([
        'data_table',
        'data_table_name',
        'data_table_description',
        'data_table_object_name',
        'data_table_attribute_orientation',
        'data_table_field_delimiter',
        'data_table_size',
        'data_table_checksum',
        'data_table_header_lines',
        'data_table_record_delimiter',
        'data_table_quote_character',
        'data_table_case_sensitive',
        'data_table_number_of_records',
        'data_table_online_url',
        'clone_attributes_general'
    ])
    return render_template('data_table.html', title='Data Table', form=form,
                           atts=atts, help=help, was_uploaded=was_uploaded)


def populate_data_table_form(form: DataTableForm, node: Node):
    """
    Populate the data table form with values from the given data table node.
    Logically, this is a helper function for the data_table() view function, but we don't nest it because it would
      make the code harder to read.
    """
    entity_name_node = node.find_child(names.ENTITYNAME)
    if entity_name_node:
        form.entity_name.data = entity_name_node.content

    entity_description_node = node.find_child(names.ENTITYDESCRIPTION)
    if entity_description_node:
        form.entity_description.data = entity_description_node.content

    physical_node = node.find_child(names.PHYSICAL)
    if physical_node:

        object_name_node = physical_node.find_child(names.OBJECTNAME)
        if object_name_node:
            form.object_name.data = object_name_node.content

        size_node = physical_node.find_child(names.SIZE)
        if size_node:
            form.size.data = size_node.content

        md5_hash_node = physical_node.find_child(names.AUTHENTICATION)
        if md5_hash_node:
            form.md5_hash.data = md5_hash_node.content

        data_format_node = physical_node.find_child(names.DATAFORMAT)
        if data_format_node:

            text_format_node = data_format_node.find_child(names.TEXTFORMAT)
            if text_format_node:

                num_header_lines_node = text_format_node.find_child(names.NUMHEADERLINES)
                if num_header_lines_node:
                    form.num_header_lines.data = num_header_lines_node.content

                record_delimiter_node = text_format_node.find_child(names.RECORDDELIMITER)
                if record_delimiter_node:
                    form.record_delimiter.data = record_delimiter_node.content

                attribute_orientation_node = text_format_node.find_child(names.ATTRIBUTEORIENTATION)
                if attribute_orientation_node:
                    form.attribute_orientation.data = attribute_orientation_node.content

                simple_delimited_node = text_format_node.find_child(names.SIMPLEDELIMITED)
                if simple_delimited_node:

                    quote_character_node = simple_delimited_node.find_child(names.QUOTECHARACTER)
                    if quote_character_node:
                        form.quote_character.data = quote_character_node.content

                    field_delimiter_node = simple_delimited_node.find_child(names.FIELDDELIMITER)
                    if field_delimiter_node:
                        form.field_delimiter.data = field_delimiter_node.content

        distribution_node = physical_node.find_child(names.DISTRIBUTION)
        if distribution_node:

            online_node = distribution_node.find_child(names.ONLINE)
            if online_node:

                url_node = online_node.find_child(names.URL)
                if url_node:
                    form.online_url.data = url_node.content

    case_sensitive_node = node.find_child(names.CASESENSITIVE)
    if case_sensitive_node:
        form.case_sensitive.data = case_sensitive_node.content

    number_of_records_node = node.find_child(names.NUMBEROFRECORDS)
    if number_of_records_node:
        form.number_of_records.data = number_of_records_node.content

    form.md5.data = form_md5(form)


@dt_bp.route('/load_data/<filename>', methods=['GET', 'POST'])
@login_required
def load_data(filename=None):
    """
    Route to handle loading a data table from a CSV file.
    """

    # log_info(f'Entering load_data: request.method={request.method}')
    # filename that's passed in is actually the document name, for historical reasons.
    # We'll clear it to avoid misunderstandings...
    filename = None

    form = LoadDataForm()
    document = current_user.get_filename()
    uploads_folder = user_data.get_document_uploads_folder_name()

    # Process POST

    if request.method == 'POST' and BTN_CANCEL in request.form:
        return redirect(views.get_back_url())

    if request.method == 'POST' and form.validate_on_submit():

        # Check if the post request has the file part
        if 'file' not in request.files:
            flash('No file part', 'error')
            return redirect(request.url)

        eml_node = load_eml(filename=document)
        dataset_node = eml_node.find_child(names.DATASET)
        if not dataset_node:
            dataset_node = new_child_node(names.DATASET, eml_node)

        file = request.files['file']
        if file:
            filename = unquote(file.filename)

        if filename:
            if filename is None or filename == '':
                flash('No selected file', 'error')
            elif views.allowed_data_file(filename):
                # Make sure we don't already have a data table or other entity with this name
                if not webapp.views.data_tables.load_data.data_filename_is_unique(eml_node, filename):
                    flash('The selected name has already been used in this data package. Names of data tables and other entities must be unique within a data package.', 'error')
                    return redirect(request.url)

                # Make sure the user's uploads directory exists
                Path(uploads_folder).mkdir(parents=True, exist_ok=True)
                filepath = os.path.join(uploads_folder, filename)
                if file:
                    # Upload the file to the uploads directory
                    file.save(filepath)

                num_header_rows = '1'
                delimiter = form.delimiter.data
                quote_char = form.quote.data

                try:
                    dt_node, new_column_vartypes, new_column_names, new_column_categorical_codes, *_ = \
                        load_data_table(uploads_folder, filename, num_header_rows, delimiter, quote_char,
                                        check_column_names=True)

                except UnicodeDecodeError as err:
                    errors = views.display_decode_error_lines(filepath)
                    return render_template('encoding_error.html', filename=filename, errors=errors)
                except exceptions.UnicodeDecodeErrorInternal as err:
                    filepath = err.message
                    errors = views.display_decode_error_lines(filepath)
                    return render_template('encoding_error.html', filename=os.path.basename(filepath), errors=errors)
                except exceptions.DataTableError as err:
                    flash(f'Data table has an error: {err.message}', 'error')
                    return redirect(request.url)
                except exceptions.ExtraWhitespaceInColumnNames as err:
                    bad_names = ', '.join('"' + name + '"' for name in err.message)
                    if len(err.message) == 1:
                        msg = "The following column name has leading or trailing spaces: "
                        msg2 = "that column name"
                    else:
                        msg = "The following column names have leading or trailing spaces: "
                        msg2 = "those column names"
                    msg = f"{msg} {bad_names}.<br>" + \
                            "Such extra spaces are not permitted. Please edit the header row of your data table to remove leading or trailing spaces from " + \
                            f"{msg2} and try again."
                    flash(Markup(msg), 'error')
                    return redirect(request.url)

                flash(f"Loaded {filename}")

                dt_node.parent = dataset_node
                dataset_node.add_child(dt_node)

                user_data.add_data_table_upload_filename(filename)
                if new_column_vartypes:
                    user_data.add_uploaded_table_properties(filename,
                                                  new_column_vartypes,
                                                  new_column_names,
                                                  new_column_categorical_codes)

                # Remove data files that are too large to keep or are temp files
                cull_data_files(uploads_folder)

                # Clear the distribution URL, if any, and insert the upload URL
                views.clear_distribution_url(dt_node)
                views.insert_upload_urls(document, eml_node)
                log_usage(actions['LOAD_DATA_TABLE'], filename)

                check_data_table_contents.set_check_data_tables_badge_status(document, eml_node)
                save_both_formats(filename=document, eml_node=eml_node)

                return redirect(url_for(PAGE_DATA_TABLE, filename=document, dt_node_id=dt_node.id, delimiter=delimiter, quote_char=quote_char))

            else:
                flash(f'{filename} is not a supported data file type')
                return redirect(request.url)

    # Process GET
    return render_template('load_data.html', title='Load Data',
                           form=form)


@dt_bp.route('/reupload_data/<filename>/<dt_node_id>', methods=['GET', 'POST'])
@dt_bp.route('/reupload_data/<filename>/<dt_node_id>/<saved_filename>/<name_chg_ok>', methods=['GET', 'POST'])
@login_required
def reupload_data(dt_node_id=None, filename=None, saved_filename=None, name_chg_ok=False):
    """
    Route to handle re-uploading a data table from a CSV file.
    """

    # filename that's passed in is actually the document name, for historical reasons.
    # We'll clear it to avoid misunderstandings...
    filename = None

    form = LoadDataForm()
    document = current_user.get_filename()
    uploads_folder = user_data.get_document_uploads_folder_name()
    eml_node = load_eml(filename=document)

    data_table_name = ''
    dt_node = Node.get_node_instance(dt_node_id)
    if dt_node:
        entity_name_node = dt_node.find_child(names.ENTITYNAME)
        if entity_name_node:
            data_table_name = entity_name_node.content
            if not data_table_name:
                flash(f'Data table name not found in the metadata.', 'error')
                return redirect(request.url)

    if request.method == 'POST' and BTN_CANCEL in request.form:
        url = url_for(PAGE_DATA_TABLE_SELECT, filename=document)
        return redirect(url)

    if request.method == 'POST':
        if dt_node:
            if saved_filename:
                filename = saved_filename
                unmodified_filename = filename
            else:
                file = request.files['file']
                if file:
                    filename = f"{file.filename}"
                    unmodified_filename = filename
                    if views.allowed_data_file(filename):
                        # We upload the new version of the CSV file under a temp name so we have both files to inspect.
                        filename = f"{filename}.ezeml_tmp"
                        filepath = os.path.join(uploads_folder, filename)
                        file.save(filepath)
                    else:
                        flash(f'{filename} is not a supported data file type', 'error')
                        return redirect(request.url)

            delimiter = form.delimiter.data
            quote_char = form.quote.data

            try:
                goto = webapp.views.data_tables.load_data.handle_reupload(dt_node_id=dt_node_id, saved_filename=filename,
                                                                          document=document, eml_node=eml_node,
                                                                          uploads_folder=uploads_folder, name_chg_ok=name_chg_ok,
                                                                          delimiter=delimiter, quote_char=quote_char)
                log_usage(actions['RE_UPLOAD_DATA_TABLE'], unmodified_filename)
                return goto

            except exceptions.MissingFileError as err:
                flash(err.message, 'error')
                return redirect(request.url)

            except Exception as err:
                return redirect(request.url)

    # Process GET
    help = views.get_helps(['data_table_reupload_full'])
    return render_template('reupload_data.html', title='Re-upload Data Table',
                           form=form, name=data_table_name, help=help)


# <dt_node_id> identifies the dataTable node that this attribute is a part of (within its attributeList)
@dt_bp.route('/attribute_select/<filename>/<dt_node_id>', methods=['GET', 'POST'])
@login_required
def attribute_select(filename=None, dt_node_id=None):
    """
    Route to display a list of attributes (columns) in a data table and allow the user to select one to edit.
    """

    def attribute_select_post(filename=None, form=None, form_dict=None,
                              method=None, this_page=None, back_page=None,
                              dt_node_id=None):
        """
        Helper function to handle selection of an attribute to edit or change variable type.
        """
        load_eml(filename)
        node_id = ''
        new_page = ''
        mscale = ''

        if form_dict:
            for key in form_dict:
                val = form_dict[key][0]  # value is the first list element
                if Config.FLASH_DEBUG:
                    flash(f'val:{val}')
                if val.startswith(BTN_BACK):
                    new_page = back_page
                elif val.startswith(BTN_EDIT):
                    node_id = key
                    attribute_node = Node.get_node_instance(node_id)

                    list_attributes(Node.get_node_instance(dt_node_id), 'attribute_select_post', dt_node_id)

                    if Config.FLASH_DEBUG:
                        if not attribute_node:
                            flash('attribute_node not found')
                    mscale = mscale_from_attribute(attribute_node)
                    if Config.FLASH_DEBUG:
                        flash(f'val:{val} node_id:{node_id} mscale:{mscale}')
                    if mscale == VariableType.DATETIME.name:
                        new_page = PAGE_ATTRIBUTE_DATETIME
                    elif mscale == VariableType.NUMERICAL.name:
                        new_page = PAGE_ATTRIBUTE_NUMERICAL
                    elif mscale == VariableType.CATEGORICAL.name:
                        new_page = PAGE_ATTRIBUTE_CATEGORICAL
                    elif mscale == VariableType.TEXT.name:
                        new_page = PAGE_ATTRIBUTE_TEXT
                    else:
                        # We had a bug that makes some Categorical variables have None type
                        # This is a temporary bandaid.
                        mscale = VariableType.CATEGORICAL.name
                        new_page = PAGE_ATTRIBUTE_CATEGORICAL
                elif val == BTN_REMOVE:
                    new_page = this_page
                    node_id = key
                    eml_node = load_eml(filename=filename)
                    remove_child(node_id=node_id)
                    save_both_formats(filename=filename, eml_node=eml_node)
                elif val == BTN_CHANGE_SCALE:
                    node_id = key
                    node_to_change = Node.get_node_instance(node_id)
                    mscale = mscale_from_attribute(node_to_change)
                    if not mscale:
                        # We had bug that makes some Categorical variables have None type
                        # This is a temporary bandaid.
                        mscale = 'CATEGORICAL'
                    new_page = PAGE_ATTRIBUTE_MEASUREMENT_SCALE
                elif val == UP_ARROW:
                    new_page = this_page
                    node_id = key
                    views.process_up_button(filename, node_id)
                elif val == DOWN_ARROW:
                    new_page = this_page
                    node_id = key
                    views.process_down_button(filename, node_id)
                elif val.startswith('Add Attribute'):
                    if 'Numerical' in val:
                        mscale = 'NUMERICAL'
                        new_page = PAGE_ATTRIBUTE_NUMERICAL
                    elif 'Categorical' in val:
                        mscale = 'CATEGORICAL'
                        new_page = PAGE_ATTRIBUTE_CATEGORICAL
                    elif 'Text' in val:
                        mscale = 'TEXT'
                        new_page = PAGE_ATTRIBUTE_TEXT
                    elif 'Datetime' in val:
                        new_page = PAGE_ATTRIBUTE_DATETIME
                    else:
                        # We had bug that makes some Categorical variables have None type
                        # This is a temporary bandaid.
                        mscale = 'CATEGORICAL'
                        new_page = PAGE_ATTRIBUTE_CATEGORICAL
                    node_id = '1'
                else:
                    new_page = check_val_for_hidden_buttons(val, new_page)

        if form.validate_on_submit():
            if new_page == back_page:
                return url_for(new_page,
                               filename=filename,
                               dt_node_id=dt_node_id)
            elif new_page == PAGE_ATTRIBUTE_DATETIME:
                # dateTime doesn't need to pass mscale value
                return url_for(new_page,
                               filename=filename,
                               dt_node_id=dt_node_id,
                               node_id=node_id)
            elif new_page in (
                    PAGE_ATTRIBUTE_SELECT,
                    PAGE_ATTRIBUTE_DATETIME,
                    PAGE_ATTRIBUTE_NUMERICAL,
                    PAGE_ATTRIBUTE_CATEGORICAL,
                    PAGE_ATTRIBUTE_TEXT,
                    PAGE_ATTRIBUTE_MEASUREMENT_SCALE
            ):
                # other attribute measurement scales need to pass mscale value
                url = url_for(new_page,
                              filename=filename,
                              dt_node_id=dt_node_id,
                              node_id=node_id,
                              mscale=mscale)
                return url
            else:
                # this_page
                return url_for(new_page,
                               filename=filename,
                               dt_node_id=dt_node_id)

    def attribute_select_get(filename=None, form=None, dt_node_id=None):
        """
        Helper function to display a list of attributes (columns) in a data table and allow the user to select one to edit.
        """
        # Process GET
        att_list = []
        title = 'Attributes'
        entity_name = ''
        was_uploaded = False
        load_eml(filename=filename)

        if dt_node_id == '1':
            form.init_md5()
        else:
            data_table_node = Node.get_node_instance(dt_node_id)
            if data_table_node:
                entity_name = entity_name_from_data_table(data_table_node)
                app = Flask(__name__)

                att_list = list_attributes(data_table_node, 'attribute_select_get', dt_node_id)
                if Config.FLASH_DEBUG:
                    # check attr node ids in list
                    ok = True
                    for attr_entry in att_list:
                        id = attr_entry.id
                        if not Node.get_node_instance(id):
                            ok = False
                            flash('Missing attr node for {attr_entry.label}: id={id}')
                    if ok:
                        flash('Attr node ids ok')
                    for key, node in Node.store.items():
                        if node.id != key:
                            flash(f'Node store inconsistency for node {node.name} with id={node.id}')

                object_name_node = data_table_node.find_single_node_by_path([names.PHYSICAL, names.OBJECTNAME])
                if object_name_node:
                    object_name = object_name_node.content
                    if object_name:
                        was_uploaded = user_data.data_table_was_uploaded(object_name)

        views.set_current_page('data_table')
        help = [views.get_help('measurement_scale')]
        return render_template('attribute_select.html',
                               title=title,
                               entity_name=entity_name,
                               att_list=att_list,
                               was_uploaded=was_uploaded,
                               form=form,
                               help=help)

    form = AttributeSelectForm(filename=filename)
    # dt_node_id = request.args.get('dt_node_id')  # alternate way to get the id

    # Process POST
    if request.method == 'POST':
        form_value = request.form
        form_dict = form_value.to_dict(flat=False)
        url = attribute_select_post(filename, form, form_dict,
                                    'POST', PAGE_ATTRIBUTE_SELECT, PAGE_DATA_TABLE,
                                    dt_node_id=dt_node_id)
        return redirect(url)

    # Process GET
    return attribute_select_get(filename=filename, form=form, dt_node_id=dt_node_id)


@dt_bp.route('/attribute_measurement_scale/<filename>/<dt_node_id>/<node_id>/<mscale>', methods=['GET', 'POST'])
@login_required
def attribute_measurement_scale(filename=None, dt_node_id=None, node_id=None, mscale=None):
    """
    Route to handle Change Type for a data table attribute (column).
    """
    def attribute_measurement_scale_post(filename, form, form_dict, dt_node_id, att_node_id, mscale):
        if BTN_OK in form_dict and 'mscale_choice' in form_dict:
            eml_node = load_eml(filename=filename)
            old_mscale = mscale
            new_mscale = form_dict['mscale_choice'][0]
            att_node = Node.get_node_instance(att_node_id)
            change_measurement_scale(att_node, old_mscale, new_mscale)
            save_both_formats(filename=filename, eml_node=eml_node)
        url = url_for(PAGE_ATTRIBUTE_SELECT,
                      filename=filename,
                      dt_node_id=dt_node_id)
        return redirect(url)

    def attribute_measurement_scale_get(filename, form, att_node_id):
        load_eml(filename)
        node_to_change = Node.get_node_instance(att_node_id)
        name_child = node_to_change.find_child(names.ATTRIBUTENAME)
        name = name_child.content
        if not name:
            name = 'Attribute'
        mscale = mscale_from_attribute(node_to_change)
        if mscale is not None:
            form.mscale_choice.data = mscale

        views.set_current_page('data_table')
        return render_template('attribute_measurement_scale.html', entity_name=name, form=form)

    form = AttributeMeasurementScaleForm(filename=filename)
    att_node_id = node_id

    # Process POST
    if request.method == 'POST':
        form_value = request.form
        form_dict = form_value.to_dict(flat=False)
        return attribute_measurement_scale_post(
            filename, form, form_dict, dt_node_id, att_node_id, mscale
        )

    # Process GET
    return attribute_measurement_scale_get(filename, form, att_node_id)


def change_measurement_scale(attribute_node, old_mscale, new_mscale):
    """
    Change the measurement scale (variable type) of an attribute (column).
    """
    def load_df(attribute_node, usecols=None):
        """
        Helper function to load the data table into a Pandas DataFrame.

        usecols is either a "list" of one column name, in which case that column is loaded, or it is None, in which
         case all columns are loaded. Currently, only the former case is used.
        """
        attribute_list_node = attribute_node.parent
        data_table_node = attribute_list_node.parent
        object_name_node = data_table_node.find_descendant(names.OBJECTNAME)
        if not object_name_node:
            return None
        data_file = data_table_node.find_descendant(names.OBJECTNAME).content

        uploads_folder = user_data.get_document_uploads_folder_name()
        full_path = f'{uploads_folder}/{data_file}'

        field_delimiter_node = data_table_node.find_descendant(names.FIELDDELIMITER)
        if field_delimiter_node:
            delimiter = field_delimiter_node.content
        else:
<<<<<<< HEAD
            delimiter = ','
        quote_char_node = data_table_node.find_descendant(names.QUOTECHARACTER)
        if quote_char_node:
            quote_char = quote_char_node.content
        else:
            quote_char = '"'

        try:
            if len(usecols) == 1 and usecols[0] is not None:
                return pd.read_csv(full_path, comment='#', encoding='utf8', sep=delimiter, quotechar=quote_char,
                                   usecols=usecols)
            else:
                return pd.read_csv(full_path, comment='#', encoding='utf8', sep=delimiter, quotechar=quote_char)
        except FileNotFoundError as e:
            return None

    def force_datetime_type(attribute_node):
        # If we are changing a column to datetime type, go to the data table file and pick up the datetime format
        column_name = attribute_node.find_child(names.ATTRIBUTENAME).content
        data_frame = load_df(attribute_node, usecols=[column_name])
        if data_frame is None:
            return None
        return infer_datetime_format(data_frame[column_name][1])

    def force_categorical_codes(attribute_node):
        # If we are changing a column to categorical type, go to the data table file and pick up the categorical codes

        def force_missing_value_codes(attribute_node, codes):
            """
            Replace nan values with the missing value code, if any. This will apply the first missing value code.
            """
            missing_value_code_node = attribute_node.find_descendant(names.CODE)
            if missing_value_code_node:
                missing_value = missing_value_code_node.content
                for index, item in enumerate(codes):
                    try:
                        # isnan requires item to be a number. It may not be.
                        if math.isnan(item):
                            codes[index] = missing_value
                    except TypeError as e:
                        pass

        column_name = attribute_node.find_child(names.ATTRIBUTENAME).content
        data_frame = load_df(attribute_node, usecols=[column_name])
        if data_frame is None:
            return None

        codes = data_frame[column_name].unique().tolist()
        if data_frame.dtypes[column_name] == np.float64:
            # See if the codes can be treated as ints
            ok = True
            int_codes = []
            for code in codes:
                if not math.isnan(code):
                    try:
                        int_code = int(code)
                        if int_code != code:
                            ok = False
                            break
                        int_codes.append(int(code))
                    except:
=======
            return pd.read_csv(full_path, comment='#', encoding='utf8', sep=delimiter, quotechar=quote_char)
    except FileNotFoundError as e:
        return None


def force_datetime_type(attribute_node):
    # If we are changing a column to datetime type, go to the data table file and pick up the datetime format
    column_name = attribute_node.find_child(names.ATTRIBUTENAME).content
    data_frame = load_df(attribute_node, usecols=[column_name])
    if data_frame is None:
        return None
    if data_frame[column_name].size > 0:
        return infer_datetime_format(data_frame[column_name][1])
    else:
        return ''


def force_categorical_codes(attribute_node):
    # If we are changing a column to categorical type, go to the data table file and pick up the categorical codes
    column_name = attribute_node.find_child(names.ATTRIBUTENAME).content
    data_frame = load_df(attribute_node, usecols=[column_name])
    if data_frame is None:
        return None

    codes = data_frame[column_name].unique().tolist()
    if data_frame.dtypes[column_name] == np.float64:
        # See if the codes can be treated as ints
        ok = True
        int_codes = []
        for code in codes:
            if not math.isnan(code):
                try:
                    int_code = int(code)
                    if int_code != code:
>>>>>>> bd12217a
                        ok = False
                        break
                else:
                    int_codes.append(code)
            if ok:
                codes = int_codes

        # Apply the missing value code, if any. This will apply the first missing value code.
        force_missing_value_codes(attribute_node, codes)

        return sort_codes(codes)

    def set_storage_type(attribute_node, storage_type):
        # Set the storage type of the attribute node if storage type is present in the model.
        # In the case of attributes created in ezEML, we usually don't have a storage type node. But a storage type node
        #  may be present if the user edited the storage type or if the EML file was created outside of ezEML and imported.
        # In such cases, when we change the attribute measurement scale, we need to change the storage type as well.
        storage_type_node = attribute_node.find_descendant(names.STORAGETYPE)
        if storage_type_node:
            storage_type_node.content = storage_type
            storage_type_node.add_attribute('typeSystem', 'XML Schema Datatypes')

    if not attribute_node:
        return
    mscale_node = attribute_node.find_child(names.MEASUREMENTSCALE)

    # clear its children
    if mscale_node:
        mscale_node.remove_children()
    else:
        mscale_node = new_child_node(names.MEASUREMENTSCALE, attribute_node)

    # construct new children
    if new_mscale == VariableType.NUMERICAL.name:
        set_storage_type(attribute_node, 'float')
        new_scale_node = new_child_node(names.RATIO, mscale_node)
        numeric_domain_node = new_child_node(names.NUMERICDOMAIN, new_scale_node)

        number_type_ratio_node = new_child_node(names.NUMBERTYPE, numeric_domain_node)
        number_type_ratio_node.content = 'real'

    elif new_mscale == VariableType.CATEGORICAL.name:
        set_storage_type(attribute_node, 'string')
        new_scale_node = new_child_node(names.NOMINAL, mscale_node)
        non_numeric_domain_node = new_child_node(names.NONNUMERICDOMAIN, new_scale_node)
        enumerated_domain_node = new_child_node(names.ENUMERATEDDOMAIN, non_numeric_domain_node)

        sorted_codes = force_categorical_codes(attribute_node)
        if not sorted_codes:
            return

        for child in enumerated_domain_node.children:
            webapp.home.utils.node_utils.remove_child(child)

        for code in sorted_codes:
            code_definition_node = new_child_node(names.CODEDEFINITION, enumerated_domain_node)
            code_node = new_child_node(names.CODE, code_definition_node)
            code_node.content = code
            definition_node = new_child_node(names.DEFINITION, code_definition_node)

    elif new_mscale == VariableType.TEXT.name:
        set_storage_type(attribute_node, 'string')
        new_scale_node = new_child_node(names.NOMINAL, mscale_node)
        non_numeric_domain_node = new_child_node(names.NONNUMERICDOMAIN, new_scale_node)
        text_domain_node = new_child_node(names.TEXTDOMAIN, non_numeric_domain_node)
        definition_node = new_child_node(names.DEFINITION, text_domain_node)
        attribute_definition_node = attribute_node.find_child(names.ATTRIBUTEDEFINITION)
        if attribute_definition_node:
            definition_node.content = attribute_definition_node.content

    elif new_mscale == VariableType.DATETIME.name:
        set_storage_type(attribute_node, 'dateTime')
        new_scale_node = new_child_node(names.DATETIME, mscale_node)
        format_string_node = new_child_node(names.FORMATSTRING, new_scale_node)
        format_string = force_datetime_type(attribute_node)
        if format_string:
            format_string_node.content = format_string


def retrieve_missing_value_codes_from_form(form):
    # Helper function to pick up missing value codes and definitions from the form and return a dictionary.
    code_dict = {}

    code_1 = form.code_1.data
    code_explanation_1 = form.code_explanation_1.data
    if code_1:
        code_dict[code_1] = code_explanation_1

    code_2 = form.code_2.data
    code_explanation_2 = form.code_explanation_2.data
    if code_2:
        code_dict[code_2] = code_explanation_2

    code_3 = form.code_3.data
    code_explanation_3 = form.code_explanation_3.data
    if code_3:
        code_dict[code_3] = code_explanation_3

    return code_dict


def populate_missing_value_codes_in_form(form, node):
    """
    Helper function to populate missing value codes and their definitions in the form.
    """
    mvc_nodes = node.find_all_children(names.MISSINGVALUECODE)
    if mvc_nodes and len(mvc_nodes) > 0:
        i = 1
        for mvc_node in mvc_nodes:
            code = ''
            code_explanation = ''
            code_node = mvc_node.find_child(names.CODE)
            code_explanation_node = mvc_node.find_child(names.CODEEXPLANATION)
            if code_node:
                code = code_node.content
            if code_explanation_node:
                code_explanation = code_explanation_node.content
            if i == 1:
                form.code_1.data = code
                form.code_explanation_1.data = code_explanation
            elif i == 2:
                form.code_2.data = code
                form.code_explanation_2.data = code_explanation
            elif i == 3:
                form.code_3.data = code
                form.code_explanation_3.data = code_explanation
            i += 1


@dt_bp.route('/attribute_dateTime/<filename>/<dt_node_id>/<node_id>', methods=['GET', 'POST'])
@login_required
def attribute_dateTime(filename=None, dt_node_id=None, node_id=None):
    """
    Route to handle Edit Properties for a DateTime attribute.
    """
    form = AttributeDateTimeForm(filename=filename, node_id=node_id)
    att_node_id = node_id

    if request.method == 'POST' and BTN_CANCEL in request.form:
        url = url_for(PAGE_ATTRIBUTE_SELECT, filename=filename, dt_node_id=dt_node_id, node_id=att_node_id)
        return redirect(url)

    # Determine POST type
    if request.method == 'POST' and form.validate_on_submit():

        if is_dirty_form(form):
            submit_type = 'Save Changes'
        else:
            submit_type = 'Back'

        next_page = handle_hidden_buttons(PAGE_ATTRIBUTE_SELECT)

        if submit_type == 'Save Changes':
            dt_node = None
            attribute_list_node = None
            eml_node = load_eml(filename=filename)
            dataset_node = eml_node.find_child(names.DATASET)
            if not dataset_node:
                dataset_node = Node(names.DATASET, parent=eml_node)
            else:
                data_table_nodes = dataset_node.find_all_children(names.DATATABLE)
                if data_table_nodes:
                    for data_table_node in data_table_nodes:
                        if data_table_node.id == dt_node_id:
                            dt_node = data_table_node
                            break

            if not dt_node:
                dt_node = Node(names.DATATABLE, parent=dataset_node)
                add_child(dataset_node, dt_node)

            attribute_list_node = dt_node.find_child(names.ATTRIBUTELIST)
            if not attribute_list_node:
                attribute_list_node = Node(names.ATTRIBUTELIST, parent=dt_node)
                add_child(dt_node, attribute_list_node)

            # Collect form values
            attribute_name = form.attribute_name.data
            attribute_label = form.attribute_label.data
            attribute_definition = form.attribute_definition.data
            storage_type = form.storage_type.data
            storage_type_system = form.storage_type_system.data
            format_string = form.format_string.data
            datetime_precision = form.datetime_precision.data
            bounds_minimum = form.bounds_minimum.data
            bounds_minimum_exclusive = form.bounds_minimum_exclusive.data
            bounds_maximum = form.bounds_maximum.data
            bounds_maximum_exclusive = form.bounds_maximum_exclusive.data

            # Handle missing value codes
            code_dict = retrieve_missing_value_codes_from_form(form)

            att_node = Node(names.ATTRIBUTE, parent=attribute_list_node)

            # Create the attribute node using the form data
            create_datetime_attribute(
                att_node,
                attribute_name,
                attribute_label,
                attribute_definition,
                storage_type,
                storage_type_system,
                format_string,
                datetime_precision,
                bounds_minimum,
                bounds_minimum_exclusive,
                bounds_maximum,
                bounds_maximum_exclusive,
                code_dict)

            # If the attribute node already exists, replace it with the new one. This is indicated by the
            #  node_id being present and not equal to 1.
            if node_id and len(node_id) != 1:
                old_att_node = Node.get_node_instance(att_node_id)
                if old_att_node:
                    att_parent_node = old_att_node.parent
                    att_parent_node.replace_child(old_att_node, att_node)
                else:
                    msg = f"No node found in the node store with node id {node_id}"
                    dump_node_store(eml_node, 'attribute_dateTime')
                    raise Exception(msg)
            else:
                add_child(attribute_list_node, att_node)

            save_both_formats(filename=filename, eml_node=eml_node)
            att_node_id = att_node.id

        url = url_for(next_page, filename=filename,
                      dt_node_id=dt_node_id, node_id=att_node_id)

        return redirect(url)

    # Process GET
    if node_id == '1':
        form.init_md5()
        # form.md5.data = form_md5(form)
    else:
        eml_node = load_eml(filename=filename)
        dataset_node = eml_node.find_child(names.DATASET)
        if dataset_node:
            dt_nodes = dataset_node.find_all_children(names.DATATABLE)
            if dt_nodes:
                for dt_node in dt_nodes:
                    if dt_node_id == dt_node.id:
                        attribute_list_node = dt_node.find_child(names.ATTRIBUTELIST)
                        if attribute_list_node:
                            att_nodes = attribute_list_node.find_all_children(names.ATTRIBUTE)
                            if att_nodes:
                                for att_node in att_nodes:
                                    if node_id == att_node.id:
                                        populate_attribute_datetime_form(form, att_node)
                                        break

    data_table_name = ''
    attribute_name = ''
    dt_node = Node.get_node_instance(dt_node_id)
    if dt_node:
        entity_name_node = dt_node.find_child(names.ENTITYNAME)
        if entity_name_node:
            data_table_name = entity_name_node.content
    if att_node_id:
        att_node = Node.get_node_instance(att_node_id)
        if att_node:
            attribute_name_node = att_node.find_child(names.ATTRIBUTENAME)
            if attribute_name_node:
                attribute_name = attribute_name_node.content

    views.set_current_page('data_table')
    help = views.get_helps(['attribute_name', 'attribute_definition', 'attribute_label', 'attribute_storage_type',
                      'attribute_datetime_precision', 'attribute_datetime_format'])
    return render_template('attribute_datetime.html', title='Attribute', form=form,
                           column_name=attribute_name,
                           table_name=data_table_name,
                           help=help)


def populate_attribute_datetime_form(form: AttributeDateTimeForm, node: Node):
    """
    Populate the attribute form with values from the given DateTime attribute.
    Logically, this is nested in attribute_datetime(), but it's a separate function to make it more readable.
    """
    att_node = node

    attribute_name_node = node.find_child(names.ATTRIBUTENAME)
    if attribute_name_node:
        form.attribute_name.data = attribute_name_node.content

    attribute_label_node = node.find_child(names.ATTRIBUTELABEL)
    if attribute_label_node:
        form.attribute_label.data = attribute_label_node.content

    attribute_definition_node = node.find_child(names.ATTRIBUTEDEFINITION)
    if attribute_definition_node:
        form.attribute_definition.data = attribute_definition_node.content

    storage_type_node = node.find_child(names.STORAGETYPE)
    if storage_type_node:
        form.storage_type.data = storage_type_node.content
        storage_type_system_att = storage_type_node.attribute_value('typeSystem')
        if storage_type_system_att:
            form.storage_type_system.data = storage_type_system_att
    else:
        form.storage_type.data = 'dateTime'
        form.storage_type_system.data = 'XML Schema Datatypes'

    mscale_node = att_node.find_child(names.MEASUREMENTSCALE)

    if mscale_node:
        datetime_node = mscale_node.find_child(names.DATETIME)

        if datetime_node:
            format_string_node = datetime_node.find_child(names.FORMATSTRING)

            if format_string_node:
                form.format_string.data = format_string_node.content

            datetime_precision_node = datetime_node.find_child(names.DATETIMEPRECISION)
            if datetime_precision_node:
                form.datetime_precision.data = datetime_precision_node.content

            datetime_domain_node = datetime_node.find_child(names.DATETIMEDOMAIN)
            if datetime_domain_node:
                bounds_node = datetime_domain_node.find_child(names.BOUNDS)
                if bounds_node:
                    minimum_node = bounds_node.find_child(names.MINIMUM)
                    if minimum_node:
                        form.bounds_minimum.data = minimum_node.content
                        exclusive = minimum_node.attribute_value('exclusive')
                        if exclusive and exclusive.lower() == 'true':
                            form.bounds_minimum_exclusive.data = True
                        else:
                            form.bounds_minimum_exclusive.data = False
                    maximum_node = bounds_node.find_child(names.MAXIMUM)
                    if maximum_node:
                        form.bounds_maximum.data = maximum_node.content
                        exclusive = maximum_node.attribute_value('exclusive')
                        if exclusive and exclusive.lower() == 'true':
                            form.bounds_maximum_exclusive.data = True
                        else:
                            form.bounds_maximum_exclusive.data = False

    populate_missing_value_codes_in_form(form, att_node)

    form.md5.data = form_md5(form)


@dt_bp.route('/attribute_numerical/<filename>/<dt_node_id>/<node_id>/<mscale>', methods=['GET', 'POST'])
@login_required
def attribute_numerical(filename=None, dt_node_id=None, node_id=None, mscale=None):
    """
    Route to handle Edit Properties for a Numerical attribute.
    """
    form = AttributeIntervalRatioForm(filename=filename, node_id=node_id)
    att_node_id = node_id

    if request.method == 'POST' and BTN_CANCEL in request.form:
        url = url_for(PAGE_ATTRIBUTE_SELECT, filename=filename, dt_node_id=dt_node_id, node_id=att_node_id)
        return redirect(url)

    # Determine POST type
    # if request.method == 'POST' and form.validate_on_submit():
    if request.method == 'POST':

        if is_dirty_form(form):
            submit_type = 'Save Changes'
            # flash(f"is_dirty_form: True")
        else:
            submit_type = 'Back'
            # flash(f"is_dirty_form: False")

        next_page = handle_hidden_buttons(PAGE_ATTRIBUTE_SELECT)

        if submit_type == 'Save Changes':
            dt_node = None
            attribute_list_node = None
            eml_node = load_eml(filename=filename)
            dataset_node = eml_node.find_child(names.DATASET)
            if not dataset_node:
                dataset_node = Node(names.DATASET, parent=eml_node)
            else:
                data_table_nodes = dataset_node.find_all_children(names.DATATABLE)
                if data_table_nodes:
                    for data_table_node in data_table_nodes:
                        if data_table_node.id == dt_node_id:
                            dt_node = data_table_node
                            break

            if not dt_node:
                dt_node = Node(names.DATATABLE, parent=dataset_node)
                add_child(dataset_node, dt_node)

            attribute_list_node = dt_node.find_child(names.ATTRIBUTELIST)
            if not attribute_list_node:
                attribute_list_node = Node(names.ATTRIBUTELIST, parent=dt_node)
                add_child(dt_node, attribute_list_node)

            # Collect the form values.
            attribute_name = form.attribute_name.data
            attribute_label = form.attribute_label.data
            attribute_definition = form.attribute_definition.data
            storage_type = form.storage_type.data
            storage_type_system = form.storage_type_system.data
            standard_unit = form.standard_unit.data
            custom_unit = form.custom_unit.data
            custom_unit_definition = form.custom_unit_description.data
            precision = form.precision.data
            number_type = form.number_type.data
            bounds_minimum = form.bounds_minimum.data
            bounds_minimum_exclusive = form.bounds_minimum_exclusive.data
            bounds_maximum = form.bounds_maximum.data
            bounds_maximum_exclusive = form.bounds_maximum_exclusive.data

            # Handle missing value codes
            code_dict = retrieve_missing_value_codes_from_form(form)

            att_node = Node(names.ATTRIBUTE, parent=attribute_list_node)

            """ Create the attribute node using the form values """
            create_numerical_attribute(
                eml_node,
                att_node,
                attribute_name,
                attribute_label,
                attribute_definition,
                storage_type,
                storage_type_system,
                standard_unit,
                custom_unit,
                custom_unit_definition,
                precision,
                number_type,
                bounds_minimum,
                bounds_minimum_exclusive,
                bounds_maximum,
                bounds_maximum_exclusive,
                code_dict,
                mscale)

            if node_id and len(node_id) != 1:
                old_att_node = Node.get_node_instance(att_node_id)
                if old_att_node:
                    att_parent_node = old_att_node.parent
                    att_parent_node.replace_child(old_att_node, att_node)
                else:
                    msg = f"No node found in the node store with node id {node_id}"
                    dump_node_store(eml_node, 'attribute_numerical')
                    raise Exception(msg)
            else:
                add_child(attribute_list_node, att_node)

            save_both_formats(filename=filename, eml_node=eml_node)
            att_node_id = att_node.id

        url = url_for(next_page, filename=filename,
                      dt_node_id=dt_node_id, node_id=att_node_id)

        return redirect(url)

    # Process GET
    attribute_name = ''
    if node_id == '1':
        form.init_md5()
    else:
        eml_node = load_eml(filename=filename)
        dataset_node = eml_node.find_child(names.DATASET)
        if dataset_node:
            dt_nodes = dataset_node.find_all_children(names.DATATABLE)
            if dt_nodes:
                for dt_node in dt_nodes:
                    if dt_node_id == dt_node.id:
                        attribute_list_node = dt_node.find_child(names.ATTRIBUTELIST)
                        if attribute_list_node:
                            att_nodes = attribute_list_node.find_all_children(names.ATTRIBUTE)
                            if att_nodes:
                                for att_node in att_nodes:
                                    if node_id == att_node.id:
                                        populate_attribute_numerical_form(form, eml_node, att_node, mscale)
                                        attribute_name = attribute_name_from_attribute(att_node)
                                        break

    data_table_name = ''
    dt_node = Node.get_node_instance(dt_node_id)
    if dt_node:
        entity_name_node = dt_node.find_child(names.ENTITYNAME)
        if entity_name_node:
            data_table_name = entity_name_node.content
    views.set_current_page('data_table')
    custom_unit_names = []
    custom_unit_descriptions = []
    if 'custom_units' in session:
        for name, desc in session['custom_units'].items():
            custom_unit_names.append(name)
            custom_unit_descriptions.append(desc)
    help = views.get_helps(['attribute_name', 'attribute_definition', 'attribute_label', 'attribute_storage_type',
                      'attribute_number_type', 'attribute_numerical_precision'])
    return render_template('attribute_numerical.html',
                           title='Attribute: Numerical',
                           form=form,
                           attribute_name=attribute_name,
                           mscale=mscale,
                           custom_unit_names=custom_unit_names,
                           custom_unit_descriptions=custom_unit_descriptions,
                           column_name=attribute_name,
                           table_name=data_table_name,
                           help=help)


def populate_attribute_numerical_form(form: AttributeIntervalRatioForm = None, eml_node: Node = None, att_node: Node = None,
                                           mscale: str = None):
    """
    Populate the attribute form with values from the given Numerical attribute.
    Logically, this is nested in attribute_numerical(), but it's a separate function to make it more readable.
    """

    has_deprecated_units, unknown_units = standard_units.has_deprecated_units(eml_node)
    if not has_deprecated_units:
        form.standard_unit.choices = [('', '')] + [(x, x) for x in standard_units.standard_units]
    else:
        form.standard_unit.choices = [('', '')] + [(x, x) for x in standard_units.all_units]

    attribute_name_node = att_node.find_child(names.ATTRIBUTENAME)
    if attribute_name_node:
        form.attribute_name.data = attribute_name_node.content

    attribute_label_node = att_node.find_child(names.ATTRIBUTELABEL)
    if attribute_label_node:
        form.attribute_label.data = attribute_label_node.content

    attribute_definition_node = att_node.find_child(names.ATTRIBUTEDEFINITION)
    if attribute_definition_node:
        form.attribute_definition.data = attribute_definition_node.content

    storage_type_node = att_node.find_child(names.STORAGETYPE)
    if storage_type_node:
        form.storage_type.data = storage_type_node.content
        storage_type_system_att = storage_type_node.attribute_value('typeSystem')
        if storage_type_system_att:
            form.storage_type_system.data = storage_type_system_att
    else:
        form.storage_type.data = 'float'
        form.storage_type_system.data = 'XML Schema Datatypes'

    if mscale:
        form.mscale.data = mscale

    mscale_node = att_node.find_child(names.MEASUREMENTSCALE)
    if mscale_node:
        ratio_node = mscale_node.find_child(names.RATIO)
        interval_node = mscale_node.find_child(names.INTERVAL)

        ir_node = ratio_node
        if not ir_node:
            ir_node = interval_node

        if ir_node:
            unit_node = ir_node.find_child(names.UNIT)

            if unit_node:
                standard_unit_node = unit_node.find_child(names.STANDARDUNIT)
                if standard_unit_node:
                    form.standard_unit.data = standard_unit_node.content
                custom_unit_node = unit_node.find_child(names.CUSTOMUNIT)
                if custom_unit_node:
                    custom_unit_name = custom_unit_node.content
                    form.custom_unit.data = custom_unit_name
                    # get description, if any, from the additionaMetadata section
                    additional_metadata_node = eml_node.find_child(names.ADDITIONALMETADATA)
                    if additional_metadata_node:
                        metadata_node = additional_metadata_node.find_child(names.METADATA)
                        if metadata_node:
                            unit_list_node = metadata_node.find_child(names.UNITLIST)
                            if unit_list_node:
                                unit_nodes = unit_list_node.find_all_children(names.UNIT)
                                unit_node = None
                                for node in unit_nodes:
                                    if node.attribute_value('name') == custom_unit_name:
                                        unit_node = node
                                        break
                                if unit_node:
                                    description_node = unit_node.find_child(names.DESCRIPTION)
                                    if description_node:
                                        form.custom_unit_description.data = description_node.content

            precision_node = ir_node.find_child(names.PRECISION)
            if precision_node:
                form.precision.data = precision_node.content

            numeric_domain_node = ir_node.find_child(names.NUMERICDOMAIN)
            if numeric_domain_node:
                number_type_node = numeric_domain_node.find_child(names.NUMBERTYPE)
                if number_type_node:
                    form.number_type.data = number_type_node.content
                bounds_node = numeric_domain_node.find_child(names.BOUNDS)
                if bounds_node:
                    minimum_node = bounds_node.find_child(names.MINIMUM)
                    if minimum_node:
                        form.bounds_minimum.data = minimum_node.content
                        exclusive = minimum_node.attribute_value('exclusive')
                        if exclusive and exclusive.lower() == 'true':
                            form.bounds_minimum_exclusive.data = True
                        else:
                            form.bounds_minimum_exclusive.data = False
                    maximum_node = bounds_node.find_child(names.MAXIMUM)
                    if maximum_node:
                        form.bounds_maximum.data = maximum_node.content
                        exclusive = maximum_node.attribute_value('exclusive')
                        if exclusive and exclusive.lower() == 'true':
                            form.bounds_maximum_exclusive.data = True
                        else:
                            form.bounds_maximum_exclusive.data = False

    populate_missing_value_codes_in_form(form, att_node)

    form.md5.data = form_md5(form)


@dt_bp.route('/attribute_text/<filename>/<dt_node_id>/<node_id>/<mscale>', methods=['GET', 'POST'])
@login_required
def attribute_text(filename: str = None, dt_node_id: str = None, node_id: str = None, mscale: str = None):
    """
    Route to create or edit a Text attribute. We treat it as a case of a Categorical attribute in order to reuse code.
    """
    return attribute_categorical(filename, dt_node_id, node_id, mscale)


@dt_bp.route('/attribute_categorical/<filename>/<dt_node_id>/<node_id>/<mscale>', methods=['GET', 'POST'])
@login_required
def attribute_categorical(filename: str = None, dt_node_id: str = None, node_id: str = None, mscale: str = None):
    """
    Route to create or edit a Categorical attribute or Text attribute (which is treated as a special case of a
    Categorical attribute).
    """

    def code_definition_from_attribute(att_node: Node = None):
        """ Helper function to return a codeDefinition node from an attribute node. """
        nominal_ordinal_node = nominal_ordinal_from_attribute(att_node)
        if nominal_ordinal_node:
            return nominal_ordinal_node.find_single_node_by_path([
                names.NONNUMERICDOMAIN,
                names.ENUMERATEDDOMAIN,
                names.CODEDEFINITION
            ])
        else:
            return None

    if mscale == 'TEXT':
        form = AttributeTextForm(filename=filename, node_id=node_id)
    else:
        form = AttributeCategoricalForm(filename=filename, node_id=node_id)
    att_node_id = node_id

    if request.method == 'POST' and BTN_CANCEL in request.form:
        url = url_for(PAGE_ATTRIBUTE_SELECT, filename=filename, dt_node_id=dt_node_id, node_id=att_node_id)
        return redirect(url)

    # Determine POST type
    if request.method == 'POST':

        if is_dirty_form(form):
            submit_type = 'Save Changes'
        else:
            submit_type = 'Back'

        # Go back to data table or go to the appropriate measurement scale page
        next_page = None
        if BTN_DONE in request.form:
            next_page = PAGE_ATTRIBUTE_SELECT
        elif 'Codes' in request.form:
            next_page = PAGE_CODE_DEFINITION_SELECT
        this_page = PAGE_ATTRIBUTE_CATEGORICAL
        next_page = handle_hidden_buttons(PAGE_ATTRIBUTE_CATEGORICAL)

        if submit_type == 'Save Changes':
            dt_node = None
            attribute_list_node = None
            eml_node = load_eml(filename=filename)
            dataset_node = eml_node.find_child(names.DATASET)
            if not dataset_node:
                dataset_node = Node(names.DATASET, parent=eml_node)
            else:
                data_table_nodes = dataset_node.find_all_children(names.DATATABLE)
                if data_table_nodes:
                    for data_table_node in data_table_nodes:
                        if data_table_node.id == dt_node_id:
                            dt_node = data_table_node
                            break

            if not dt_node:
                dt_node = Node(names.DATATABLE, parent=dataset_node)
                add_child(dataset_node, dt_node)

            attribute_list_node = dt_node.find_child(names.ATTRIBUTELIST)
            if not attribute_list_node:
                attribute_list_node = Node(names.ATTRIBUTELIST, parent=dt_node)
                add_child(dt_node, attribute_list_node)

            attribute_name = form.attribute_name.data
            attribute_label = form.attribute_label.data
            attribute_definition = form.attribute_definition.data
            storage_type = form.storage_type.data
            storage_type_system = form.storage_type_system.data
            enumerated_domain_node = None
            if mscale == VariableType.CATEGORICAL.name:
                # we need to hang onto the categorical codes
                att_node = Node.get_node_instance(att_node_id)
                if att_node:
                    enumerated_domain_node = att_node.find_descendant(names.ENUMERATEDDOMAIN)

                enforced = form.enforced.data
            else:
                enforced = None

            # Handle missing value codes
            code_dict = retrieve_missing_value_codes_from_form(form)

            att_node = Node(names.ATTRIBUTE, parent=attribute_list_node)

            # Create the attribute node using values from the form.
            create_categorical_or_text_attribute(
                att_node,
                attribute_name,
                attribute_label,
                attribute_definition,
                storage_type,
                storage_type_system,
                enforced,
                code_dict,
                mscale,
                enumerated_domain_node)

            if node_id and len(node_id) != 1:
                old_att_node = Node.get_node_instance(att_node_id)
                if old_att_node:
                    att_parent_node = old_att_node.parent
                    att_parent_node.replace_child(old_att_node, att_node)
                else:
                    msg = f"No node found in the node store with node id {node_id}"
                    dump_node_store(eml_node, 'attribute_categorical')
                    raise Exception(msg)
            else:
                add_child(attribute_list_node, att_node)

            save_both_formats(filename=filename, eml_node=eml_node)
            att_node_id = att_node.id

        if next_page == PAGE_CODE_DEFINITION_SELECT:
            cd_node = None
            if att_node_id != '1':
                att_node = Node.get_node_instance(att_node_id)
                cd_node = code_definition_from_attribute(att_node)  # FIXME - What's going on here??? Only one node returned...

            if not cd_node:
                cd_node = Node(names.CODEDEFINITION, parent=None)

            cd_node_id = cd_node.id
            url = url_for(next_page, filename=filename, dt_node_id=dt_node_id, att_node_id=att_node_id,
                          node_id=cd_node_id, mscale=mscale)
        else:
            url = url_for(next_page, filename=filename, dt_node_id=dt_node_id, node_id=att_node_id)

        return redirect(url)

    # Process GET
    attribute_name = ''
    codes = 'No codes have been defined yet'
    if node_id == '1':
        form.init_md5()
        # form_str = mscale + form.init_str
        # form.md5.data = hashlib.md5(form_str.encode('utf-8')).hexdigest()
        # form.mscale_choice.data = mscale
    else:
        eml_node = load_eml(filename=filename)
        dataset_node = eml_node.find_child(names.DATASET)
        if dataset_node:
            dt_nodes = dataset_node.find_all_children(names.DATATABLE)
            if dt_nodes:
                for dt_node in dt_nodes:
                    if dt_node_id == dt_node.id:
                        attribute_list_node = dt_node.find_child(names.ATTRIBUTELIST)
                        if attribute_list_node:
                            att_nodes = attribute_list_node.find_all_children(names.ATTRIBUTE)
                            if att_nodes:
                                for att_node in att_nodes:
                                    if node_id == att_node.id:
                                        codes = populate_attribute_categorical_form(form, att_node, mscale)
                                        attribute_name = attribute_name_from_attribute(att_node)
                                        break

    data_table_name = ''
    dt_node = Node.get_node_instance(dt_node_id)
    if dt_node:
        entity_name_node = dt_node.find_child(names.ENTITYNAME)
        if entity_name_node:
            data_table_name = entity_name_node.content
    if att_node_id:
        att_node = Node.get_node_instance(att_node_id)
        if att_node:
            attribute_name_node = att_node.find_child(names.ATTRIBUTENAME)
            if attribute_name_node:
                attribute_name = attribute_name_node.content

    views.set_current_page('data_table')
    help = views.get_helps(['attribute_name', 'attribute_definition', 'attribute_label', 'attribute_storage_type'])
    if mscale == VariableType.CATEGORICAL.name:
        return render_template('attribute_categorical.html',
                               title='Categorical Attribute',
                               form=form,
                               attribute_name=attribute_name,
                               mscale=mscale,
                               codes=codes,
                               column_name=attribute_name,
                               table_name=data_table_name,
                               help=help)
    else:
        return render_template('attribute_text.html',
                               title='Text Attribute',
                               form=form,
                               attribute_name=attribute_name,
                               mscale=mscale,
                               column_name=attribute_name,
                               table_name=data_table_name,
                               help=help)


def populate_attribute_categorical_form(form: AttributeCategoricalForm, att_node: Node = None,
                                            mscale: str = None):
    """
    Populate the attribute form with values from the given Categorical or Text attribute.
    Logically, this is nested in attribute_categorical(), but it's a separate function to make it more readable.
    """

    attribute_name_node = att_node.find_child(names.ATTRIBUTENAME)
    if attribute_name_node:
        form.attribute_name.data = attribute_name_node.content

    attribute_label_node = att_node.find_child(names.ATTRIBUTELABEL)
    if attribute_label_node:
        form.attribute_label.data = attribute_label_node.content

    attribute_definition_node = att_node.find_child(names.ATTRIBUTEDEFINITION)
    if attribute_definition_node:
        form.attribute_definition.data = attribute_definition_node.content

    storage_type_node = att_node.find_child(names.STORAGETYPE)
    if storage_type_node:
        form.storage_type.data = storage_type_node.content
        storage_type_system_att = storage_type_node.attribute_value('typeSystem')
        if storage_type_system_att:
            form.storage_type_system.data = storage_type_system_att
    else:
        form.storage_type.data = 'string'
        form.storage_type_system.data = 'XML Schema Datatypes'

    if mscale:
        form.mscale.data = mscale

    mscale_node = att_node.find_child(names.MEASUREMENTSCALE)

    codes = ''
    if mscale_node:
        node = mscale_node.find_child(names.NOMINAL)
        if not node:
            node = mscale_node.find_child(names.ORDINAL)

        if node:
            if mscale == VariableType.CATEGORICAL.name:
                code_entries = list_codes_and_definitions(att_node)
                if code_entries and len(code_entries) > 0:
                    code_list = []
                    for code_entry in code_entries:
                        code_list.append(str(code_entry.code))
                    codes = ', '.join(code_list)
                else:
                    codes = 'No codes have been defined yet'
                enumerated_domain_node = node.find_single_node_by_path([
                    names.NONNUMERICDOMAIN,
                    names.ENUMERATEDDOMAIN
                ])
                if enumerated_domain_node:
                    enforced = enumerated_domain_node.attribute_value('enforced')
                    if enforced and enforced.upper() == 'NO':
                        form.enforced.data = 'no'
                    else:
                        form.enforced.data = 'yes'
            # elif mscale == VariableType.TEXT.name:
            #     text_domain_node = node.find_child(names.TEXTDOMAIN)

    populate_missing_value_codes_in_form(form, att_node)

    form.md5.data = form_md5(form)
    return codes


# <node_id> identifies the nominal or ordinal node that this code definition
# is a part of
#
@dt_bp.route('/code_definition_select/<filename>/<dt_node_id>/<att_node_id>/<node_id>/<mscale>',
             methods=['GET', 'POST'])
@login_required
def code_definition_select(filename=None, dt_node_id=None, att_node_id=None, node_id=None, mscale=None):
    """
    Route to handle the selection of a categorical code definition for editing.
    """

    def code_definition_select_post(filename=None,
                                    form=None,
                                    form_dict=None,
                                    method=None,
                                    this_page=None,
                                    back_page=None,
                                    edit_page=None,
                                    dt_node_id=None,
                                    att_node_id=None,
                                    nom_ord_node_id=None,
                                    mscale=None):
        node_id = ''
        new_page = ''

        if not mscale:
            att_node = Node.get_node_instance(att_node_id)
            if att_node:
                mscale = mscale_from_attribute(att_node)

        if form_dict:
            for key in form_dict:
                val = form_dict[key][0]  # value is the first list element
                if val[0:4] == 'Back':
                    new_page = back_page
                elif val == 'Edit':
                    new_page = edit_page
                    node_id = key
                elif val == 'Remove':
                    new_page = this_page
                    node_id = key
                    eml_node = load_eml(filename=filename)
                    remove_child(node_id=node_id)
                    save_both_formats(filename=filename, eml_node=eml_node)
                elif val == UP_ARROW:
                    new_page = this_page
                    node_id = key
                    views.process_up_button(filename, node_id)
                elif val == DOWN_ARROW:
                    new_page = this_page
                    node_id = key
                    views.process_down_button(filename, node_id)
                elif val[0:3] == 'Add':
                    new_page = edit_page
                    node_id = '1'
                elif val == '[  ]':
                    new_page = this_page
                    node_id = key
                else:
                    new_page = handle_hidden_buttons(new_page)

        if form.validate_on_submit():
            if new_page == back_page:  # attribute_nominal_ordinal
                return url_for(new_page, filename=filename, dt_node_id=dt_node_id, node_id=att_node_id, mscale=mscale)
            elif new_page == this_page:  # code_definition_select_post
                return url_for(new_page,
                               filename=filename,
                               dt_node_id=dt_node_id,
                               att_node_id=att_node_id,
                               node_id=node_id,
                               mscale=mscale)
            elif new_page == edit_page:  # code_definition
                return url_for(new_page,
                               filename=filename,
                               dt_node_id=dt_node_id,
                               att_node_id=att_node_id,
                               nom_ord_node_id=nom_ord_node_id,
                               node_id=node_id,
                               mscale=mscale)
            else:
                return url_for(new_page,
                               filename=filename,
                               dt_node_id=dt_node_id)

    nom_ord_node_id = node_id
    form = CodeDefinitionSelectForm(filename=filename)

    # Process POST
    if request.method == 'POST':
        form_value = request.form
        form_dict = form_value.to_dict(flat=False)
        url = code_definition_select_post(filename=filename,
                                          form=form,
                                          form_dict=form_dict,
                                          method='POST',
                                          this_page=PAGE_CODE_DEFINITION_SELECT,
                                          back_page=PAGE_ATTRIBUTE_CATEGORICAL,
                                          edit_page=PAGE_CODE_DEFINITION,
                                          dt_node_id=dt_node_id,
                                          att_node_id=att_node_id,
                                          nom_ord_node_id=nom_ord_node_id,
                                          mscale=mscale.replace('VariableType.', ''))
        return redirect(url)

    # Process GET
    codes_list = []
    title = 'Code Definitions'
    attribute_name = ''
    load_eml(filename=filename)

    att_node = Node.get_node_instance(att_node_id)
    if att_node:
        attribute_name = attribute_name_from_attribute(att_node)
        codes_list = list_codes_and_definitions(att_node)

    data_table_name = ''
    if dt_node_id:
        dt_node = Node.get_node_instance(dt_node_id)
        entity_name_node = dt_node.find_child(names.ENTITYNAME)
        if entity_name_node:
            data_table_name = entity_name_node.content

    views.set_current_page('data_table')
    return render_template('code_definition_select.html', title=title,
                           attribute_name=attribute_name, codes_list=codes_list,
                           column_name=attribute_name,
                           table_name=data_table_name,
                           form=form)


# node_id is the id of the codeDefinition node being edited. If the value
# '1', it means we are adding a new codeDefinition node, otherwise we are
# editing an existing one.
#
@dt_bp.route('/code_definition/<filename>/<dt_node_id>/<att_node_id>/<nom_ord_node_id>/<node_id>/<mscale>',
             methods=['GET', 'POST'])
@login_required
def code_definition(filename=None, dt_node_id=None, att_node_id=None, nom_ord_node_id=None, node_id=None, mscale=None):
    """
    Route to edit a categorical code definition
    """

    def enumerated_domain_from_attribute(att_node: Node = None):
        nominal_ordinal_node = nominal_ordinal_from_attribute(att_node)
        if nominal_ordinal_node:
            return nominal_ordinal_node.find_single_node_by_path([
                names.NONNUMERICDOMAIN, names.ENUMERATEDDOMAIN
            ])
        else:
            return None

    def populate_code_definition_form(form: CodeDefinitionForm, cd_node: Node):
        code = ''
        definition = ''

        if cd_node:
            code_node = cd_node.find_child(names.CODE)
            if code_node:
                code = code_node.content
            definition_node = cd_node.find_child(names.DEFINITION)
            if definition_node:
                definition = definition_node.content
            order = cd_node.attribute_value('order')
            form.code.data = code
            form.definition.data = definition
            if order:
                form.order.data = order

        form.md5.data = form_md5(form)

    eml_node = load_eml(filename=filename)
    att_node = Node.get_node_instance(att_node_id)
    cd_node_id = node_id
    attribute_name = 'Attribute Name'
    if att_node:
        attribute_name = attribute_name_from_attribute(att_node)
        if not mscale:
            mscale = mscale_from_attribute(att_node)
    form = CodeDefinitionForm(filename=filename, node_id=node_id, attribute_name=attribute_name)

    # Process POST
    if request.method == 'POST' and BTN_CANCEL in request.form:
        url = url_for(PAGE_CODE_DEFINITION_SELECT,
                      filename=filename,
                      dt_node_id=dt_node_id,
                      att_node_id=att_node_id,
                      node_id=nom_ord_node_id,
                      mscale=mscale)
        return redirect(url)

    if request.method == 'POST' and form.validate_on_submit():
        next_page = handle_hidden_buttons(PAGE_CODE_DEFINITION_SELECT)

        if is_dirty_form(form):
            submit_type = 'Save Changes'
        else:
            submit_type = 'Back'

        if submit_type == 'Save Changes':
            if att_node:
                measurement_scale_node = att_node.find_child(names.MEASUREMENTSCALE)
                if not measurement_scale_node:
                    measurement_scale_node = Node(names.MEASUREMENTSCALE, parent=att_node)
                    add_child(att_node, measurement_scale_node)

                nominal_ordinal_node = measurement_scale_node.find_child(names.NOMINAL)
                if not nominal_ordinal_node:
                    nominal_ordinal_node = measurement_scale_node.find_child(names.ORDINAL)
                    if not nominal_ordinal_node:
                        if mscale == names.NOMINAL:
                            nominal_ordinal_node = Node(names.NOMINAL, parent=measurement_scale_node)
                            add_child(measurement_scale_node, nominal_ordinal_node)
                        elif mscale == names.ORDINAL:
                            nominal_ordinal_node = Node(names.ORDINAL, parent=measurement_scale_node)
                            add_child(measurement_scale_node, nominal_ordinal_node)

                nnd_node = nominal_ordinal_node.find_child(names.NONNUMERICDOMAIN)
                if not nnd_node:
                    nnd_node = Node(names.NONNUMERICDOMAIN, parent=nominal_ordinal_node)
                    add_child(nominal_ordinal_node, nnd_node)

                ed_node = nnd_node.find_child(names.ENUMERATEDDOMAIN)
                if not ed_node:
                    ed_node = Node(names.ENUMERATEDDOMAIN, parent=nnd_node)
                    add_child(nnd_node, ed_node)

                code = form.code.data
                definition = form.definition.data
                order = form.order.data
                code_definition_node = Node(names.CODEDEFINITION, parent=ed_node)
                create_code_definition(code_definition_node, code, definition, order)

                # get rid of textDomain node, if any
                text_domain_node = nnd_node.find_child(names.TEXTDOMAIN)
                if text_domain_node:
                    nnd_node.remove_child(text_domain_node)

                if cd_node_id and len(cd_node_id) != 1:
                    old_code_definition_node = Node.get_node_instance(cd_node_id)

                    if old_code_definition_node:
                        code_definition_parent_node = old_code_definition_node.parent
                        code_definition_parent_node.replace_child(old_code_definition_node,
                                                                  code_definition_node)
                    else:
                        msg = f"No node found in the node store with node id {node_id}"
                        dump_node_store(eml_node, 'code_definition')
                        raise Exception(msg)
                else:
                    add_child(ed_node, code_definition_node)
                    cd_node_id = code_definition_node.id

                save_both_formats(filename=filename, eml_node=eml_node)

        url = url_for(next_page,
                      filename=filename,
                      dt_node_id=dt_node_id,
                      att_node_id=att_node_id,
                      node_id=nom_ord_node_id,
                      mscale=mscale)
        return redirect(url)

    # Process GET
    if node_id == '1':
        form.init_md5()
    else:
        enumerated_domain_node = enumerated_domain_from_attribute(att_node)  # FIXME - Question: schema allows multiple of these
        if enumerated_domain_node:
            cd_nodes = enumerated_domain_node.find_all_children(names.CODEDEFINITION)
            if cd_nodes:
                for cd_node in cd_nodes:
                    if node_id == cd_node.id:
                        populate_code_definition_form(form, cd_node)
                        break

    att_node = Node.get_node_instance(att_node_id)
    if att_node:
        attribute_name = attribute_name_from_attribute(att_node)

    data_table_name = ''
    if dt_node_id:
        dt_node = Node.get_node_instance(dt_node_id)
        entity_name_node = dt_node.find_child(names.ENTITYNAME)
        if entity_name_node:
            data_table_name = entity_name_node.content

    views.set_current_page('data_table')
    return render_template('code_definition.html', title='Code Definition',
                           form=form, attribute_name=attribute_name,
                           column_name=attribute_name,
                           table_name=data_table_name)


@dt_bp.route('/clone_attributes/<filename>/<dt_node_id>/', methods=['GET', 'POST'])
@login_required
def clone_attributes(filename, dt_node_id):
    """
    Initial page for Clone attributes from another data table. We ask the user to select the source package/document.
    """
    eml_node = load_eml(filename=filename)

    target_filename = filename
    target_dt_id = dt_node_id

    form = ImportEMLForm()
    form.filename.choices = list_data_packages(True, True, current_user_directory_only=False)

    # Process POST
    if request.method == 'POST':
        if BTN_CANCEL in request.form:
            return redirect(views.get_back_url())

        if form.validate_on_submit():
            source_filename = form.filename.data
            return redirect(url_for('dt.clone_attributes_2', target_filename=target_filename, target_dt_id=target_dt_id, source_filename=source_filename))

    # Process GET
    help = views.get_helps(['clone_attributes_1'])
    return render_template('clone_attributes.html', filename=filename, dt_id=dt_node_id, help=help, form=form)


@dt_bp.route('/clone_attributes_2/<target_filename>/<target_dt_id>/<source_filename>/', methods=['GET', 'POST'])
@login_required
def clone_attributes_2(target_filename, target_dt_id, source_filename):
    """
    Second page for Clone attributes from another data table. We ask the user to select the source data table.
    """
    form = SelectDataTableForm()

    # When cloning, we know the source and target have the same owner. We get the login for that owner and
    # pass it along to load_eml() to make sure we're pulling in the right package.
    owner_login = None
    try:
        owner_login = user_data.get_active_document_owner_login()
    except Exception as e:
        log_error(f"load_eml: {e}")

    eml_node = load_eml(filename=target_filename, owner_login=owner_login)
    target_dt_node = Node.get_node_instance(target_dt_id)
    target_object_name = target_dt_node.find_descendant(names.OBJECTNAME).content

    source_eml_node = load_eml(source_filename, do_not_lock=True, owner_login=owner_login)
    source_data_tables = list_data_tables(source_eml_node, to_skip=target_dt_id) # we don't want to clone a DT onto itself

    choices = [[data_table[0], data_table[1]] for data_table in source_data_tables]
    form.source.choices = choices
    if request.method == 'POST' and BTN_CANCEL in request.form:
        return redirect(views.get_back_url())

    if request.method == 'POST' and form.validate_on_submit():

        form_value = request.form
        form_dict = form_value.to_dict(flat=False)
        source_dt_id = form_dict['source'][0]
        help = views.get_helps(['clone_attributes_3'])

        source_dt_node = Node.get_node_instance(source_dt_id)
        source_dt_name_node = source_dt_node.find_descendant(names.ENTITYNAME)
        table_name_in = source_dt_name_node.content

        target_dt_node = Node.get_node_instance(target_dt_id)
        target_dt_name_node = target_dt_node.find_descendant(names.ENTITYNAME)
        table_name_out = target_dt_name_node.content

        return redirect(url_for('dt.clone_attributes_3', target_filename=target_filename, target_dt_id=target_dt_id,
                                source_filename=source_filename, source_dt_id=source_dt_id,
                                table_name_in=table_name_in, table_name_out=table_name_out,
                                owner_login=owner_login, help=help, form=form))

    # Process GET
    help = views.get_helps(['clone_attributes_2'])
    return render_template('clone_attributes_2.html', target_filename=target_filename, target_dt_id=target_dt_id, source_filename=source_filename, help=help, form=form)


@dt_bp.route('/clone_attributes_3/<target_filename>/<target_dt_id>/<source_filename>/<source_dt_id>/<table_name_in>/<table_name_out>/<owner_login>', methods=['GET', 'POST'])
@login_required
def clone_attributes_3(target_filename, target_dt_id, source_filename, source_dt_id, table_name_in, table_name_out, owner_login):
    """
    Third page for Clone attributes from another data table. We ask the user to select the source columns in the source data table.
    """
    form = SelectDataTableColumnsForm()

    source_eml_node = load_eml(source_filename, owner_login=owner_login)
    source_dt_node = Node.get_node_instance(source_dt_id)

    if request.method == 'POST' and BTN_CANCEL in request.form:
        return redirect(views.get_back_url())

    # if request.method == 'POST' and form.validate_on_submit():
    if request.method == 'POST':

        form_value = request.form
        form_dict = form_value.to_dict(flat=False)
        source_attr_ids = form_dict.get('source', None)

        if source_attr_ids: # If no option was selected, we'll fall thru and do the GET again

            help = views.get_helps(['import_responsible_parties_2'])  # FIX_ME
            return redirect(url_for('dt.clone_attributes_4', target_filename=target_filename, target_dt_id=target_dt_id,
                                    source_filename=source_filename, source_dt_id=source_dt_id,
                                    table_name_in=table_name_in, table_name_out=table_name_out,
                                    source_attr_ids=source_attr_ids, owner_login=owner_login,
                                    help=help, form=form))

    # Process GET
    help = views.get_helps(['clone_attributes_3'])

    source_dt_node = Node.get_node_instance(source_dt_id)
    source_data_table_columns = list_data_table_columns(source_dt_node)

    choices = [[source_data_table_column[0], source_data_table_column[1]] for source_data_table_column in source_data_table_columns]
    form.source.choices = choices

    return render_template('clone_attributes_3.html', target_filename=target_filename, target_dt_id=target_dt_id,
                           source_filename=source_filename, source_dt_id=source_dt_id,
                           table_name_in=table_name_in, table_name_out=table_name_out, owner_login=owner_login,
                           help=help, form=form)


@dt_bp.route('/clone_attributes_4/<target_filename>/<target_dt_id>/<source_filename>/<source_dt_id>/<table_name_in>/<table_name_out>/<source_attr_ids>/<owner_login>',
             methods=['GET', 'POST'])
@login_required
def clone_attributes_4(target_filename, target_dt_id, source_filename, source_dt_id, table_name_in, table_name_out, source_attr_ids, owner_login):
    """
    Fourth page for Clone attributes from another data table. We ask the user to map the source columns to the target columns.
    Then, we're ready to clone.
    """
    form = SelectDataTableColumnsForm()

    source_eml_node = load_eml(source_filename, do_not_lock=True, owner_login=owner_login)
    source_attr_ids_list = source_attr_ids.strip('][').split(', ')
    source_attrs = []
    for source_attr_id in source_attr_ids_list:
        id = source_attr_id.replace("'", "")
        source_attr_name_node = Node.get_node_instance(id)
        source_attr_name = source_attr_name_node.content
        source_attr_node = source_attr_name_node.parent
        source_attrs.append((source_attr_name, source_attr_node.id))

    target_eml_node = load_eml(target_filename, owner_login=owner_login)
    target_dt_node = Node.get_node_instance(target_dt_id)
    target_attrs = []
    target_dt_attr_nodes = []
    target_dt_node.find_all_descendants(names.ATTRIBUTE, target_dt_attr_nodes)
    for target_dt_attr_node in target_dt_attr_nodes:
        target_attr_name_node = target_dt_attr_node.find_descendant(names.ATTRIBUTENAME)
        target_attrs.append((target_attr_name_node.content, target_dt_attr_node.id))

    if request.method == 'POST' and BTN_CANCEL in request.form:
        return redirect(views.get_back_url())

    if request.method == 'POST':
        form_value = request.form
        form_dict = form_value.to_dict(flat=False)
        # Save a backup of metadata
        views.backup_metadata(target_filename)
        source_attr_ids = [x[1] for x in source_attrs]
        target_attr_ids = []
        for key, val in form_dict.items():
            if key.startswith('SELECT__') and key.endswith('__SELECT'):
                # This builds a list of the target attributes that were selected
                # In cases where no target was selected, an empty string will go in the list. This serves as a placeholder
                #  so the source and target lists will match up. The clone_column_properties function will ignore the
                #  attributes for which no target was selected.
                target_attr_ids.append(val[0])

        clone_column_properties(source_dt_id, source_attr_ids, target_dt_id, target_attr_ids)

        # If column has a custom unit, we need to add the additionalMetadata for it
        if source_eml_node and source_attr_node:
            custom_unit_node = source_attr_node.find_descendant(names.CUSTOMUNIT)
            if custom_unit_node:
                custom_unit = custom_unit_node.content
                custom_unit_description = None
                if custom_unit:
                    # We need to look in the source eml's additionalMetadata for the custom unit description, if any
                    unit_nodes = source_eml_node.find_all_nodes_by_path([names.ADDITIONALMETADATA,
                                                                         names.METADATA,
                                                                         names.UNITLIST,
                                                                         names.UNIT])
                    for unit_node in unit_nodes:
                        id = unit_node.attribute_value('id')
                        name = unit_node.attribute_value('name')
                        if id == custom_unit or name == custom_unit:
                            custom_unit_description_node = unit_node.find_child(names.DESCRIPTION)
                            if custom_unit_description_node:
                                custom_unit_description = custom_unit_description_node.content
                            handle_custom_unit_additional_metadata(target_eml_node,
                                                                   custom_unit,
                                                                   custom_unit_description)
                            break

        log_usage(actions['CLONE_COLUMN_PROPERTIES'], source_filename, table_name_in, target_filename, table_name_out)
        save_both_formats(target_filename, target_eml_node)
        return redirect(url_for('dt.data_table_select', filename=target_filename))

    help = views.get_helps(['clone_attributes_4', 'clone_attributes_targets'])

    return render_template('clone_attributes_4.html', target_filename=target_filename, target_dt_id=target_dt_id,
                           source_filename=source_filename, source_dt_id=source_dt_id,
                           table_name_in=table_name_in, table_name_out=table_name_out,
                           source_attrs=source_attrs, target_attrs=target_attrs, owner_login=owner_login,
                           help=help, form=form)


def clone_column_properties(source_table_id, source_attr_ids, target_table_id, target_attr_ids):
    """
    Helper function to clone the properties of a column.

    Logically, nested in clone_attributes_4, but it's a separate function to aid readability.
    """

    # Capture source's missing value codes and definitions
    # Copy target's missing value code nodes
    # Replace target with copy of source
    # Replace missing value code nodes with the copies we made
    # Go thru the missing value code nodes and fix the definitions
    def clone_categorical_attribute(source_node_copy, target_node):
        enumerated_domain_source_node = source_node_copy.find_descendant(names.ENUMERATEDDOMAIN)
        enumerated_domain_target_node = target_node.find_descendant(names.ENUMERATEDDOMAIN)
        if enumerated_domain_source_node and enumerated_domain_target_node:
            # Both are categorical; so far, so good
            # Collect the source's codes and definitions
            source_codes_and_definitions = {}
            for code_definition_source_node in enumerated_domain_source_node.find_all_children(names.CODEDEFINITION):
                code_source_node = code_definition_source_node.find_child(names.CODE)
                definition_source_node = code_definition_source_node.find_child(names.DEFINITION)
                code = str(code_source_node.content)
                definition = definition_source_node.content
                source_codes_and_definitions[code] = definition

            # We want to preserve the column name
            target_name = target_node.find_descendant(names.ATTRIBUTENAME).content

            # Capture the target's code nodes
            # target_code_definition_nodes = enumerated_domain_target_node.find_all_children(names.CODEDEFINITION)

            # Replace the target with copy of the source
            target_parent = target_node.parent
            target_parent.replace_child(target_node, source_node_copy,
                                        False)  # don't delete the target_node yet because we may need it again

            # But preserve the original name for the target attribute
            source_copy_name_node = source_node_copy.find_descendant(names.ATTRIBUTENAME)
            source_copy_name_node.content = target_name

            '''
            We used to handle categorical columns as described in the User Guide:
                "For Categorical columns, the codes in the target data table are not changed, but their
                definitions are filled in by using the definitions for the corresponding codes in the source
                data table. This way, the lists of codes will match what’s in the target data table’s CSV
                file, but the code definitions won’t all have to be re-entered for codes that are in
                common between the two tables.

            We have since decided to remove this restriction and now just replace the target's codes and definitions
            with the source's codes and definitions. This is because the user may have added codes to the source
            that are not in the target, and we want to pick up those codes as well.
            '''

            return True
        else:
            return False

    def display_children_nodes(parent_node, level='info'):
        """ Log the children of the given node for diagnosis purposes """
        i = 0
        for child_node in parent_node.children:
            attr_name = None
            attr_name_node = child_node.find_child(names.ATTRIBUTENAME)
            if attr_name_node:
                attr_name = attr_name_node.content
            outstr = f"{i}: {child_node.id}  {attr_name}"
            if level == 'error':
                log_error(outstr)
            else:
                log_info(outstr)
            i = i + 1

    for source_attr_id, target_attr_id in zip(source_attr_ids, target_attr_ids):
        # Skip if no target was selected
        if not target_attr_id:
            continue
        source_node = Node.get_node_instance(source_attr_id)
        source_node_copy = source_node.copy()
        target_node = Node.get_node_instance(target_attr_id)
        # We want to preserve the column name
        target_name = target_node.find_descendant(names.ATTRIBUTENAME).content
        target_parent = target_node.parent
        # If we're doing a Categorical variable, it gets special handling

        if not clone_categorical_attribute(source_node_copy, target_node):
            try:
                target_parent.replace_child(target_node, source_node_copy, False)  # don't delete the target_node yet because we may need it again
            except:
                log_error(f"\ntarget: {target_node.id}  {target_name}")
                display_children_nodes(target_parent, level='error')
                raise Exception("Missing child in clone_column_properties")
            source_copy_name_node = source_node_copy.find_descendant(names.ATTRIBUTENAME)
            source_copy_name_node.content = target_name
        else:
            pass
    # Now that we're done, we can delete the nodes we've replaced
    for target_attr_id in target_attr_ids:
        # log_info(f"deleting Node {target_attr_id}")
        if target_attr_id:
            Node.delete_node_instance(target_attr_id, True)


def attribute_name_from_attribute(att_node:Node=None):
    """ Helper function to return an attribute name given its node. """
    attribute_name = ''

    if att_node:
        attribute_name_node = att_node.find_child(names.ATTRIBUTENAME)
        if attribute_name_node:
            attribute_name = attribute_name_node.content

    return attribute_name


def entity_name_from_data_table(dt_node:Node=None):
    """ Helper function to return an entity name given its node. """
    entity_name = ''

    if dt_node:
        entity_name_node = dt_node.find_child(names.ENTITYNAME)
        if entity_name_node:
            entity_name = entity_name_node.content

    return entity_name<|MERGE_RESOLUTION|>--- conflicted
+++ resolved
@@ -853,94 +853,39 @@
     return attribute_measurement_scale_get(filename, form, att_node_id)
 
 
-def change_measurement_scale(attribute_node, old_mscale, new_mscale):
-    """
-    Change the measurement scale (variable type) of an attribute (column).
-    """
-    def load_df(attribute_node, usecols=None):
-        """
-        Helper function to load the data table into a Pandas DataFrame.
-
-        usecols is either a "list" of one column name, in which case that column is loaded, or it is None, in which
-         case all columns are loaded. Currently, only the former case is used.
-        """
-        attribute_list_node = attribute_node.parent
-        data_table_node = attribute_list_node.parent
-        object_name_node = data_table_node.find_descendant(names.OBJECTNAME)
-        if not object_name_node:
-            return None
-        data_file = data_table_node.find_descendant(names.OBJECTNAME).content
-
-        uploads_folder = user_data.get_document_uploads_folder_name()
-        full_path = f'{uploads_folder}/{data_file}'
-
-        field_delimiter_node = data_table_node.find_descendant(names.FIELDDELIMITER)
-        if field_delimiter_node:
-            delimiter = field_delimiter_node.content
+def load_df(attribute_node, usecols=None):
+    """
+    Helper function to load the data table into a Pandas DataFrame.
+
+    usecols is either a "list" of one column name, in which case that column is loaded, or it is None, in which
+     case all columns are loaded. Currently, only the former case is used.
+    """
+    attribute_list_node = attribute_node.parent
+    data_table_node = attribute_list_node.parent
+    object_name_node = data_table_node.find_descendant(names.OBJECTNAME)
+    if not object_name_node:
+        return None
+    data_file = data_table_node.find_descendant(names.OBJECTNAME).content
+
+    uploads_folder = user_data.get_document_uploads_folder_name()
+    full_path = f'{uploads_folder}/{data_file}'
+
+    field_delimiter_node = data_table_node.find_descendant(names.FIELDDELIMITER)
+    if field_delimiter_node:
+        delimiter = field_delimiter_node.content
+    else:
+        delimiter = ','
+    quote_char_node = data_table_node.find_descendant(names.QUOTECHARACTER)
+    if quote_char_node:
+        quote_char = quote_char_node.content
+    else:
+        quote_char = '"'
+
+    try:
+        if len(usecols) == 1 and usecols[0] is not None:
+            return pd.read_csv(full_path, comment='#', encoding='utf8', sep=delimiter, quotechar=quote_char,
+                               usecols=usecols)
         else:
-<<<<<<< HEAD
-            delimiter = ','
-        quote_char_node = data_table_node.find_descendant(names.QUOTECHARACTER)
-        if quote_char_node:
-            quote_char = quote_char_node.content
-        else:
-            quote_char = '"'
-
-        try:
-            if len(usecols) == 1 and usecols[0] is not None:
-                return pd.read_csv(full_path, comment='#', encoding='utf8', sep=delimiter, quotechar=quote_char,
-                                   usecols=usecols)
-            else:
-                return pd.read_csv(full_path, comment='#', encoding='utf8', sep=delimiter, quotechar=quote_char)
-        except FileNotFoundError as e:
-            return None
-
-    def force_datetime_type(attribute_node):
-        # If we are changing a column to datetime type, go to the data table file and pick up the datetime format
-        column_name = attribute_node.find_child(names.ATTRIBUTENAME).content
-        data_frame = load_df(attribute_node, usecols=[column_name])
-        if data_frame is None:
-            return None
-        return infer_datetime_format(data_frame[column_name][1])
-
-    def force_categorical_codes(attribute_node):
-        # If we are changing a column to categorical type, go to the data table file and pick up the categorical codes
-
-        def force_missing_value_codes(attribute_node, codes):
-            """
-            Replace nan values with the missing value code, if any. This will apply the first missing value code.
-            """
-            missing_value_code_node = attribute_node.find_descendant(names.CODE)
-            if missing_value_code_node:
-                missing_value = missing_value_code_node.content
-                for index, item in enumerate(codes):
-                    try:
-                        # isnan requires item to be a number. It may not be.
-                        if math.isnan(item):
-                            codes[index] = missing_value
-                    except TypeError as e:
-                        pass
-
-        column_name = attribute_node.find_child(names.ATTRIBUTENAME).content
-        data_frame = load_df(attribute_node, usecols=[column_name])
-        if data_frame is None:
-            return None
-
-        codes = data_frame[column_name].unique().tolist()
-        if data_frame.dtypes[column_name] == np.float64:
-            # See if the codes can be treated as ints
-            ok = True
-            int_codes = []
-            for code in codes:
-                if not math.isnan(code):
-                    try:
-                        int_code = int(code)
-                        if int_code != code:
-                            ok = False
-                            break
-                        int_codes.append(int(code))
-                    except:
-=======
             return pd.read_csv(full_path, comment='#', encoding='utf8', sep=delimiter, quotechar=quote_char)
     except FileNotFoundError as e:
         return None
@@ -957,9 +902,24 @@
     else:
         return ''
 
-
 def force_categorical_codes(attribute_node):
     # If we are changing a column to categorical type, go to the data table file and pick up the categorical codes
+
+    def force_missing_value_codes(attribute_node, codes):
+        """
+        Replace nan values with the missing value code, if any. This will apply the first missing value code.
+        """
+        missing_value_code_node = attribute_node.find_descendant(names.CODE)
+        if missing_value_code_node:
+            missing_value = missing_value_code_node.content
+            for index, item in enumerate(codes):
+                try:
+                    # isnan requires item to be a number. It may not be.
+                    if math.isnan(item):
+                        codes[index] = missing_value
+                except TypeError as e:
+                    pass
+
     column_name = attribute_node.find_child(names.ATTRIBUTENAME).content
     data_frame = load_df(attribute_node, usecols=[column_name])
     if data_frame is None:
@@ -975,29 +935,37 @@
                 try:
                     int_code = int(code)
                     if int_code != code:
->>>>>>> bd12217a
                         ok = False
                         break
-                else:
-                    int_codes.append(code)
-            if ok:
-                codes = int_codes
-
-        # Apply the missing value code, if any. This will apply the first missing value code.
-        force_missing_value_codes(attribute_node, codes)
-
-        return sort_codes(codes)
-
-    def set_storage_type(attribute_node, storage_type):
-        # Set the storage type of the attribute node if storage type is present in the model.
-        # In the case of attributes created in ezEML, we usually don't have a storage type node. But a storage type node
-        #  may be present if the user edited the storage type or if the EML file was created outside of ezEML and imported.
-        # In such cases, when we change the attribute measurement scale, we need to change the storage type as well.
-        storage_type_node = attribute_node.find_descendant(names.STORAGETYPE)
-        if storage_type_node:
-            storage_type_node.content = storage_type
-            storage_type_node.add_attribute('typeSystem', 'XML Schema Datatypes')
-
+                    int_codes.append(int(code))
+                except:
+                    ok = False
+                    break
+            else:
+                int_codes.append(code)
+        if ok:
+            codes = int_codes
+
+    # Apply the missing value code, if any. This will apply the first missing value code.
+    force_missing_value_codes(attribute_node, codes)
+
+    return sort_codes(codes)
+
+def set_storage_type(attribute_node, storage_type):
+    # Set the storage type of the attribute node if storage type is present in the model.
+    # In the case of attributes created in ezEML, we usually don't have a storage type node. But a storage type node
+    #  may be present if the user edited the storage type or if the EML file was created outside of ezEML and imported.
+    # In such cases, when we change the attribute measurement scale, we need to change the storage type as well.
+    storage_type_node = attribute_node.find_descendant(names.STORAGETYPE)
+    if storage_type_node:
+        storage_type_node.content = storage_type
+        storage_type_node.add_attribute('typeSystem', 'XML Schema Datatypes')
+
+
+def change_measurement_scale(attribute_node, old_mscale, new_mscale):
+    """
+    Change the measurement scale (variable type) of an attribute (column).
+    """
     if not attribute_node:
         return
     mscale_node = attribute_node.find_child(names.MEASUREMENTSCALE)
