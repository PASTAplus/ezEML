from flask import (
    Blueprint, flash, render_template, redirect, request, url_for
)

from webapp.views.donor.forms import (
    DonorForm
)

from webapp.home.forms import (
    form_md5, is_dirty_form
)

from webapp.home.metapype_client import (
    load_eml, save_both_formats,
    add_child, create_donor, add_mother_metadata, save_eml
)

from metapype.eml import names
from metapype.model.node import Node

from webapp.buttons import *
from webapp.pages import *

from webapp.home.views import select_post, non_breaking, set_current_page, get_help, get_helps

do_bp = Blueprint('do', __name__, template_folder='templates')


@do_bp.route('/donor/<filename>', methods=['GET', 'POST'])
def donor(filename=None):
    method = request.method
    node_id = '1'

    if filename:
        eml_node = load_eml(filename=filename)
        additional_metadata_node = eml_node.find_child(names.ADDITIONALMETADATA)
        if additional_metadata_node:
            metadata_node = additional_metadata_node.find_child(names.METADATA)
            mother_node = metadata_node.find_child("mother")
            if mother_node:
                do_node = mother_node.find_child("donor")
                if do_node:
                    node_id = do_node.id
        else:
            add_mother_metadata(eml_node)

    save_both_formats(filename, eml_node)
    set_current_page('donor')
    help = [get_help('publisher')]
    return newDonor(filename=filename, node_id=node_id,
                    method=method, node_name='donor',
                    back_page=PAGE_DONOR, title='Donor',
                    save_and_continue=True, help=help)


def newDonor(filename=None, node_id=None, method=None,
             node_name=None, back_page=None, title=None,
             next_page=None, save_and_continue=False, help=None,
             project_node_id=None):
    if BTN_CANCEL in request.form:
        if not project_node_id:
            url = url_for(back_page, filename=filename)
        else:
            url = url_for(back_page, filename=filename, node_id=project_node_id)
        return redirect(url)

    form = DonorForm(filename=filename)
    eml_node = load_eml(filename=filename)

    additional_metadata_node = eml_node.find_child(names.ADDITIONALMETADATA)
    metadata_node = additional_metadata_node.find_child(names.METADATA)
    mother_node = metadata_node.find_child("mother")
    donor_node = mother_node.find_child(node_name)
    if not donor_node:
        mother_node.add_child(Node(node_name, parent = mother_node))
        donor_node = mother_node.find_child(node_name)

    # Process POST
    save = False
    if is_dirty_form(form):
        save = True
<<<<<<< HEAD

    if form.validate_on_submit():
        if save:
            donorId = form.donorId.data
            donorGender = form.donorGender.data
            ageType = Node("ageType", parent=None)
=======
    
    if form.validate_on_submit() and method == 'POST':
        if save:
            donorId = form.donorId.data
            donorGender = form.donorGender.data
            ageType = Node('ageType', parent=None)
>>>>>>> 21067a49
            ageYears = form.ageYears.data
            ageDays = form.ageDays.data
            lifeStage = form.lifeStage.data
            specimenSeqNum = form.specimenSeqNum.data
            specimenTissue = form.specimenTissue.data
            ovaryPosition = form.ovaryPosition.data
            specimenLocation = form.specimenLocation.data
            corpusLuteumType = form.corpusLuteumType.data
            dayOfCycle = form.dayOfCycle.data
            stageOfCycle = form.stageOfCycle.data
            follicularType = form.follicularType.data
            lutealType = form.lutealType.data
            slideID = form.slideID.data
            sectionSeqNum = form.sectionSeqNum.data
            sectionThickness = form.sectionThickness.data
            sectionThicknessUnit = form.sectionThicknessUnit.data
            fixation = form.fixation.data
            fixationOther = form.fixationOther.data
            stain = form.stain.data
            stainLightType = form.stainLightType.data
            sudanStainType = form.sudanStainType.data
            stainLightOther = form.stainLightOther.data
            stainFluorescentType = form.stainFluorescentType.data
            stainFluorescentOther = form.stainFluorescentOther.data
            stainElectronType = form.stainElectronType.data
            stainElectronOther = form.stainElectronOther.data
            magnification = form.magnification.data
            maker = form.maker.data
            model = form.model.data
            notes = form.notes.data

            #do_node = Node(node_name, parent=parent_node)

            create_donor(
<<<<<<< HEAD
                do_node,
=======
                donor_node,
>>>>>>> 21067a49
                filename,
                donorId,
                donorGender,
                ageType,
                ageYears,
                ageDays,
                lifeStage,
                specimenSeqNum,
                specimenTissue,
                ovaryPosition,
                specimenLocation,
                corpusLuteumType,
                dayOfCycle,
                stageOfCycle,
                follicularType,
                lutealType,
                slideID,
                sectionSeqNum,
                sectionThickness,
                sectionThicknessUnit,
                fixation,
                fixationOther,
                stain,
                stainLightType,
                sudanStainType,
                stainLightOther,
                stainFluorescentType,
                stainFluorescentOther,
                stainElectronType,
                stainElectronOther,
                magnification,
                maker,
                model,
                notes)

<<<<<<< HEAD
            print("Test=", do_node)

            if node_id and len(node_id) != 1:
                old_do_node = Node.get_node_instance(node_id)
                if old_do_node:
                    print("Previous do_node=", old_do_node)
                    old_do_parent_node = old_do_node.parent
                    print("Previous mother node=", old_do_parent_node)
                    old_do_parent_node.replace_child(old_do_node, do_node)
                else:
                    msg = f"No node found in the node store with node id {node_id}"
                    raise Exception(msg)
            else:
                # add_child(parent_node, do_node)
                parent_node.add_child(do_node)

            save_both_formats(filename=filename, eml_node=eml_node)
        # return redirect(url)
=======
            print("Test=", donor_node)

            #if node_id and len(node_id) != 1:
            #    old_do_node = Node.get_node_instance(node_id)
            #    if old_do_node:
            #        old_do_parent_node = old_do_node.parent
            #        old_do_parent_node.replace_child(old_do_node, do_node)
            #    else:
            #        msg = f"No node found in the node store with node id {node_id}"
            #        raise Exception(msg)
            #else:
                #add_child(parent_node, do_node)
            #    parent_node.add_child(do_node)

            save_both_formats(filename=filename, eml_node=eml_node)
            new_page = 'do.donor'
            return redirect(url_for(new_page, filename = filename))
        #return redirect(url)
>>>>>>> 21067a49

    # Process GET
    if node_id == '1':
        print('get request NODE_ID = 1')
        form.init_md5()
    elif node_id:
        #if parent_node:
        #    do_nodes = parent_node.find_all_children(child_name=node_name)
        #    if do_nodes:
        #        for do_node in do_nodes:
        #            if node_id == do_node.id:
        #                populate_donor_form(form, do_node)
        related_project_node = Node.get_node_instance(node_id)
        populate_donor_form(form, related_project_node)
    return render_template('donor.html', title=title, node_name=node_name, form=form,
                           next_page=next_page, save_and_continue=save_and_continue, help=help)


    # help = get_helps([node_name])
    # return render_template('donor.html', title=title, node_name=node_name, form=form,
    #                        next_page=next_page, save_and_continue=save_and_continue, help=help)

def populate_donor_form(form: DonorForm, node: Node):
    donorId_node = node.find_child('donorId')
    if donorId_node:
        form.donorId.data = donorId_node.content
<<<<<<< HEAD

    donorGender_node = node.find_child('donorGender')
    if donorGender_node:
        form.donorGender.data = donorGender_node.content

    age_node = node.find_child('ageType')
    if age_node:
        years_node = age_node.find_all_children('ageYears')
        if years_node:
            form.ageYears.data = years_node.content

        days_node = age_node.find_child('ageDays')
        if days_node:
            form.ageDays.data = days_node.content
=======
    
    donorGender_node = node.find_child('donorGender')
    if donorGender_node:
        form.donorGender.data = donorGender_node.content
    
    ageType_node = node.find_child('ageType')
    if ageType_node:
        ageYears_node = ageType_node.find_child('ageYears')
        if ageYears_node:
            form.ageYears.data = ageYears_node.content

        ageDays_node = ageType_node.find_child('ageDays')
        if ageDays_node:
            form.ageDays.data = ageDays_node.content
>>>>>>> 21067a49

    lifeStage_node = node.find_child('lifeStage')
    if lifeStage_node:
        form.lifeStage.data = lifeStage_node.content

    specimenSeqNum_node = node.find_child('specimenSeqNum')
    if specimenSeqNum_node:
        form.specimenSeqNum.data = specimenSeqNum_node.content

    specimenTissue_node = node.find_child('specimenTissue')
    if specimenTissue_node:
        form.specimenTissue.data = specimenTissue_node.content

    ovaryPosition_node = node.find_child('ovaryPosition')
    if ovaryPosition_node:
        form.ovaryPosition.data = ovaryPosition_node.content

    specimenLocation_node = node.find_child('specimenLocation')
    if specimenLocation_node:
        form.specimenLocation.data = specimenLocation_node.content

<<<<<<< HEAD
    corpuslectumType_node = node.find_child('corpuslectumType')
    if corpuslectumType_node:
        form.corpuslectumType.data = corpuslectumType_node.content

=======
    corpusLuteumType_node = node.find_child('corpusLuteumType')
    if corpusLuteumType_node:
        form.corpusLuteumType.data = corpusLuteumType_node.content
        
>>>>>>> 21067a49
    dayOfCycle_node = node.find_child('dayOfCycle')
    if dayOfCycle_node:
        form.dayOfCycle.data = dayOfCycle_node.content

    stageOfCycle_node = node.find_child('stageOfCycle')
    if stageOfCycle_node:
        form.stageOfCycle.data = stageOfCycle_node.content

    follicularType_node = node.find_child('follicularType')
    if follicularType_node:
        form.follicularType.data = follicularType_node.content
<<<<<<< HEAD

    luteralType_node = node.find_child('luteralType')
    if luteralType_node:
        form.luteralType.data = luteralType_node.content
=======
    
    lutealType_node = node.find_child('lutealType')
    if lutealType_node:
        form.lutealType.data = lutealType_node.content
>>>>>>> 21067a49

    slideID_node = node.find_child('slideID')
    if slideID_node:
        form.slideID.data = slideID_node.content

    sectionSeqNum_node = node.find_child('sectionSeqNum')
    if sectionSeqNum_node:
        form.sectionSeqNum.data = sectionSeqNum_node.content

    sectionThickness_node = node.find_child('sectionThickness')
    if sectionThickness_node:
        form.sectionThickness.data = sectionThickness_node.content
<<<<<<< HEAD

    sectionThicknessType_node = node.find_child('sectionThicknessType')
    if sectionThicknessType_node:
        form.sectionThicknessType.data = sectionThicknessType_node.content

    sampleProcessing_node = node.find_child('c')
    if sampleProcessing_node:
        form.sampleProcessing.data = sampleProcessing_node.content
=======
    
    sectionThicknessUnit_node = node.find_child('sectionThicknessUnit')
    if sectionThicknessUnit_node:
        form.sectionThicknessUnit.data = sectionThicknessUnit_node.content
>>>>>>> 21067a49

    fixation_node = node.find_child('fixation')
    if fixation_node:
        form.fixation.data = fixation_node.content

<<<<<<< HEAD
=======
    fixationOther_node = node.find_child('fixationOther')
    if fixationOther_node:
        form.fixationOther.data = fixationOther_node.content
    
>>>>>>> 21067a49
    stain_node = node.find_child('stain')
    if stain_node:
        form.stain.data = stain_node.content

    stainLightType_node = node.find_child('stainLightType')
    if stainLightType_node:
        form.stainLightType.data = stainLightType_node.content

    sudanStainType_node = node.find_child('sudanStainType')
    if sudanStainType_node:
        form.sudanStainType.data = sudanStainType_node.content

<<<<<<< HEAD
    stainLightType_node = node.find_child('stainLightType_node')
    if stainLightType_node:
        form.stainLightType.data = stainLightType_node.content

    stainForecentType_node = node.find_child('stainForecentType')
    if stainForecentType_node:
        form.stainForecentType.data = stainForecentType_node.content
=======
    stainLightOther_node = node.find_child('stainLightOther')
    if stainLightOther_node:
        form.stainLightOther.data = stainLightOther_node.content
    
    stainFluorescentType_node = node.find_child('stainFluorescentType')
    if stainFluorescentType_node:
        form.stainFluorescentType.data = stainFluorescentType_node.content

    stainFluorescentOther_node = node.find_child('stainFluorescentOther')
    if stainFluorescentOther_node:
        form.stainFluorescentOther.data = stainFluorescentOther_node.content
>>>>>>> 21067a49

    stainElectronType_node = node.find_child('stainElectronType')
    if stainElectronType_node:
        form.stainElectronType.data = stainElectronType_node.content

    stainElectronOther_node = node.find_child('stainElectronOther')
    if stainElectronOther_node:
        form.stainElectronOther.data = stainElectronOther_node.content

    magnification_node = node.find_child('magnification')
    if magnification_node:
        form.magnification.data = magnification_node.content

    maker_node = node.find_child('maker')
    if maker_node:
        form.maker.data = maker_node.content

    model_node = node.find_child('model')
    if model_node:
        form.model.data = model_node.content

    notes_node = node.find_child('notes')
    if notes_node:
        form.notes.data = notes_node.content

    form.md5.data = form_md5(form)<|MERGE_RESOLUTION|>--- conflicted
+++ resolved
@@ -12,7 +12,7 @@
 
 from webapp.home.metapype_client import (
     load_eml, save_both_formats,
-    add_child, create_donor, add_mother_metadata, save_eml
+    add_child, create_donor, add_mother_metadata
 )
 
 from metapype.eml import names
@@ -23,8 +23,8 @@
 
 from webapp.home.views import select_post, non_breaking, set_current_page, get_help, get_helps
 
+
 do_bp = Blueprint('do', __name__, template_folder='templates')
-
 
 @do_bp.route('/donor/<filename>', methods=['GET', 'POST'])
 def donor(filename=None):
@@ -43,20 +43,20 @@
                     node_id = do_node.id
         else:
             add_mother_metadata(eml_node)
-
+    
     save_both_formats(filename, eml_node)
     set_current_page('donor')
     help = [get_help('publisher')]
     return newDonor(filename=filename, node_id=node_id,
-                    method=method, node_name='donor',
-                    back_page=PAGE_DONOR, title='Donor',
-                    save_and_continue=True, help=help)
-
+                             method=method, node_name='donor',
+                             back_page=PAGE_DONOR, title='Donor',
+                             save_and_continue=True, help=help)
 
 def newDonor(filename=None, node_id=None, method=None,
-             node_name=None, back_page=None, title=None,
-             next_page=None, save_and_continue=False, help=None,
-             project_node_id=None):
+                      node_name=None, back_page=None, title=None,
+                      next_page=None, save_and_continue=False, help=None,
+                      project_node_id=None):
+
     if BTN_CANCEL in request.form:
         if not project_node_id:
             url = url_for(back_page, filename=filename)
@@ -79,21 +79,12 @@
     save = False
     if is_dirty_form(form):
         save = True
-<<<<<<< HEAD
-
-    if form.validate_on_submit():
-        if save:
-            donorId = form.donorId.data
-            donorGender = form.donorGender.data
-            ageType = Node("ageType", parent=None)
-=======
     
     if form.validate_on_submit() and method == 'POST':
         if save:
             donorId = form.donorId.data
             donorGender = form.donorGender.data
             ageType = Node('ageType', parent=None)
->>>>>>> 21067a49
             ageYears = form.ageYears.data
             ageDays = form.ageDays.data
             lifeStage = form.lifeStage.data
@@ -128,11 +119,7 @@
             #do_node = Node(node_name, parent=parent_node)
 
             create_donor(
-<<<<<<< HEAD
-                do_node,
-=======
                 donor_node,
->>>>>>> 21067a49
                 filename,
                 donorId,
                 donorGender,
@@ -168,26 +155,6 @@
                 model,
                 notes)
 
-<<<<<<< HEAD
-            print("Test=", do_node)
-
-            if node_id and len(node_id) != 1:
-                old_do_node = Node.get_node_instance(node_id)
-                if old_do_node:
-                    print("Previous do_node=", old_do_node)
-                    old_do_parent_node = old_do_node.parent
-                    print("Previous mother node=", old_do_parent_node)
-                    old_do_parent_node.replace_child(old_do_node, do_node)
-                else:
-                    msg = f"No node found in the node store with node id {node_id}"
-                    raise Exception(msg)
-            else:
-                # add_child(parent_node, do_node)
-                parent_node.add_child(do_node)
-
-            save_both_formats(filename=filename, eml_node=eml_node)
-        # return redirect(url)
-=======
             print("Test=", donor_node)
 
             #if node_id and len(node_id) != 1:
@@ -206,7 +173,6 @@
             new_page = 'do.donor'
             return redirect(url_for(new_page, filename = filename))
         #return redirect(url)
->>>>>>> 21067a49
 
     # Process GET
     if node_id == '1':
@@ -222,8 +188,7 @@
         related_project_node = Node.get_node_instance(node_id)
         populate_donor_form(form, related_project_node)
     return render_template('donor.html', title=title, node_name=node_name, form=form,
-                           next_page=next_page, save_and_continue=save_and_continue, help=help)
-
+                            next_page=next_page, save_and_continue=save_and_continue, help=help)
 
     # help = get_helps([node_name])
     # return render_template('donor.html', title=title, node_name=node_name, form=form,
@@ -233,22 +198,6 @@
     donorId_node = node.find_child('donorId')
     if donorId_node:
         form.donorId.data = donorId_node.content
-<<<<<<< HEAD
-
-    donorGender_node = node.find_child('donorGender')
-    if donorGender_node:
-        form.donorGender.data = donorGender_node.content
-
-    age_node = node.find_child('ageType')
-    if age_node:
-        years_node = age_node.find_all_children('ageYears')
-        if years_node:
-            form.ageYears.data = years_node.content
-
-        days_node = age_node.find_child('ageDays')
-        if days_node:
-            form.ageDays.data = days_node.content
-=======
     
     donorGender_node = node.find_child('donorGender')
     if donorGender_node:
@@ -263,7 +212,6 @@
         ageDays_node = ageType_node.find_child('ageDays')
         if ageDays_node:
             form.ageDays.data = ageDays_node.content
->>>>>>> 21067a49
 
     lifeStage_node = node.find_child('lifeStage')
     if lifeStage_node:
@@ -285,39 +233,25 @@
     if specimenLocation_node:
         form.specimenLocation.data = specimenLocation_node.content
 
-<<<<<<< HEAD
-    corpuslectumType_node = node.find_child('corpuslectumType')
-    if corpuslectumType_node:
-        form.corpuslectumType.data = corpuslectumType_node.content
-
-=======
     corpusLuteumType_node = node.find_child('corpusLuteumType')
     if corpusLuteumType_node:
         form.corpusLuteumType.data = corpusLuteumType_node.content
         
->>>>>>> 21067a49
     dayOfCycle_node = node.find_child('dayOfCycle')
     if dayOfCycle_node:
         form.dayOfCycle.data = dayOfCycle_node.content
-
+    
     stageOfCycle_node = node.find_child('stageOfCycle')
     if stageOfCycle_node:
         form.stageOfCycle.data = stageOfCycle_node.content
-
+    
     follicularType_node = node.find_child('follicularType')
     if follicularType_node:
         form.follicularType.data = follicularType_node.content
-<<<<<<< HEAD
-
-    luteralType_node = node.find_child('luteralType')
-    if luteralType_node:
-        form.luteralType.data = luteralType_node.content
-=======
     
     lutealType_node = node.find_child('lutealType')
     if lutealType_node:
         form.lutealType.data = lutealType_node.content
->>>>>>> 21067a49
 
     slideID_node = node.find_child('slideID')
     if slideID_node:
@@ -326,37 +260,23 @@
     sectionSeqNum_node = node.find_child('sectionSeqNum')
     if sectionSeqNum_node:
         form.sectionSeqNum.data = sectionSeqNum_node.content
-
+    
     sectionThickness_node = node.find_child('sectionThickness')
     if sectionThickness_node:
         form.sectionThickness.data = sectionThickness_node.content
-<<<<<<< HEAD
-
-    sectionThicknessType_node = node.find_child('sectionThicknessType')
-    if sectionThicknessType_node:
-        form.sectionThicknessType.data = sectionThicknessType_node.content
-
-    sampleProcessing_node = node.find_child('c')
-    if sampleProcessing_node:
-        form.sampleProcessing.data = sampleProcessing_node.content
-=======
     
     sectionThicknessUnit_node = node.find_child('sectionThicknessUnit')
     if sectionThicknessUnit_node:
         form.sectionThicknessUnit.data = sectionThicknessUnit_node.content
->>>>>>> 21067a49
 
     fixation_node = node.find_child('fixation')
     if fixation_node:
         form.fixation.data = fixation_node.content
 
-<<<<<<< HEAD
-=======
     fixationOther_node = node.find_child('fixationOther')
     if fixationOther_node:
         form.fixationOther.data = fixationOther_node.content
     
->>>>>>> 21067a49
     stain_node = node.find_child('stain')
     if stain_node:
         form.stain.data = stain_node.content
@@ -369,15 +289,6 @@
     if sudanStainType_node:
         form.sudanStainType.data = sudanStainType_node.content
 
-<<<<<<< HEAD
-    stainLightType_node = node.find_child('stainLightType_node')
-    if stainLightType_node:
-        form.stainLightType.data = stainLightType_node.content
-
-    stainForecentType_node = node.find_child('stainForecentType')
-    if stainForecentType_node:
-        form.stainForecentType.data = stainForecentType_node.content
-=======
     stainLightOther_node = node.find_child('stainLightOther')
     if stainLightOther_node:
         form.stainLightOther.data = stainLightOther_node.content
@@ -389,7 +300,6 @@
     stainFluorescentOther_node = node.find_child('stainFluorescentOther')
     if stainFluorescentOther_node:
         form.stainFluorescentOther.data = stainFluorescentOther_node.content
->>>>>>> 21067a49
 
     stainElectronType_node = node.find_child('stainElectronType')
     if stainElectronType_node:
