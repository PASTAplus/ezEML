--- conflicted
+++ resolved
@@ -1,223 +1,201 @@
-from email import message
-from wsgiref.validate import validator
-from wtforms import (
-    StringField, SelectField, IntegerField, HiddenField, Form, FormField, TextAreaField
-)
-
-from wtforms.validators import (
-    Optional, NumberRange, InputRequired
-)
-
-from webapp.home.forms import EDIForm
-
-from webapp.home.custom_validators import IntegerField
-
-
-class DonorForm(EDIForm):
-<<<<<<< HEAD
-    donorID = StringField('Donor ID *', validators=[InputRequired(message='Donor ID is required')])
-    donorGender = StringField('Gender *', validators=[InputRequired(message='Gender is required')], default='female')
-    donorYears = IntegerField('Years', validators=[NumberRange(min=0)])
-    donorDays = IntegerField('Days', validators=[NumberRange(min=0)])
-    donorLifeStage = SelectField('Life Stage *',
-=======
-    donorID = StringField('Donor ID', validators=[])
-    donorGender = StringField('Gender', validators=[], default='female')
-    donorYears = IntegerField('Specimen Sequence Number', validators=[NumberRange(min=0), Optional()])
-    donorDays = IntegerField('Specimen Sequence Number', validators=[NumberRange(min=0), Optional()])
-    donorLifeStage = SelectField('Life Stage',
->>>>>>> 6ad2f6a8
-                                 choices=[("", ""),
-                                          ("fetal", "Fetal"),
-                                          ("neonatal", "Neonatal"),
-                                          ("prepubertal", "Prepubertal"),
-                                          ("pubertal", "Pubertal"),
-                                          ("adult", "Adult"),
-<<<<<<< HEAD
-                                          ("aging", "Aging")], 
-                                 validators=[InputRequired(message='Life Stage is required')])
-    specimenSeqNum = IntegerField('Specimen Sequence Number *', 
-                                validators=[NumberRange(min=0), InputRequired(message='Speciment Sequence Number is required')])
-    specimenTissue = StringField('Specimen Tissue *', 
-                                validators=[InputRequired(message='Speciment Tissue is required')], 
-                                default='ovary')
-    ovaryPosition = SelectField('Ovary Position *',
-=======
-                                          ("aging", "Aging")])
-    specimenSeqNum = IntegerField('Specimen Sequence Number', validators=[NumberRange(min=0), Optional()])
-    specimenTissue = StringField('Specimen Tissue', validators=[], default='ovary')
-    ovaryPosition = SelectField('Ovary Position',
->>>>>>> 6ad2f6a8
-                                choices=[("", ""),
-                                         ("left", "Left"),
-                                         ("right", "Right"),
-                                         ("unspecified", "Unspecified")], 
-                                validators=[InputRequired(message='Speciment Tissue is required')])
-    specimenLocation = SelectField('Specimen Location',
-                                   choices=[("", ""),
-                                            ("wholeOvary", "Whole Ovary"),
-                                            ("ovarianCortex", "Ovarian Cortex"),
-                                            ("ovarianMedulla", "Ovarian Medulla"),
-                                            ("follicle", "Follicle"),
-                                            ("corpusLuteum", "Corpus Luteum"),
-                                            ("unspecified", "Unspecified")],
-                                   render_kw={'onchange': "specimenLocationFunction()"})
-    corpusLuteum = SelectField('Corpus Luteum Type',
-                               choices=[("", ""),
-                                        ("early", "Early"),
-                                        ("mid", "Mid"),
-                                        ("late", "Late"),
-                                        ("albicans", "Albicans")], validators=[Optional()])
-    dayOfCycle = StringField('Day Of Cycle', validators=[])
-    stageOfCycle = SelectField('Stage Of Cycle',
-                               choices=[("", ""),
-                                        ("follicular", "Follicular"),
-                                        ("pre-ovulatory", "Pre-Ovulatory"),
-                                        ("ovulation", "Ovulation"),
-                                        ("luteal", "Luteal"),
-                                        ("unspecified", "Unspecified")],
-                               render_kw={'onchange': "stageOfCycleFunction()"})
-    follicular = SelectField('Follicular values',
-                             choices=[("", ""),
-                                      ("early", "Early"),
-                                      ("mid", "Mid"),
-                                      ("late", "Late")], validators=[Optional()])
-    luteal = SelectField('Luteal Values',
-                         choices=[("", ""),
-                                  ("early", "Early"),
-                                  ("mid", "Mid"),
-                                  ("late", "Late"),
-                                  ("regression", "Regression")], validators=[Optional()])
-<<<<<<< HEAD
-    slideID = StringField('Slide ID *', 
-                        validators=[InputRequired(message='Slide ID is required')])
-    sectionSeqNum = IntegerField('Section Sequence Number *', 
-                                validators=[NumberRange(min=0), InputRequired(message='Section Sequence Number is required')])
-    thickness = IntegerField('Section Thickness *', 
-                            validators=[NumberRange(min=0), InputRequired(message='Thickness is required')])
-    thicknessUnit = SelectField('Section Thickness Units *',
-=======
-    slideID = StringField('Slide ID', validators=[])
-    sectionSeqNum = IntegerField('Specimen Sequence Number', validators=[NumberRange(min=0), Optional()])
-    thickness = IntegerField('Specimen Sequence Number', validators=[NumberRange(min=0), Optional()])
-    thicknessUnit = SelectField('Section Thickness Units',
->>>>>>> 6ad2f6a8
-                                choices=[("", ""),
-                                         ("microns", "Microns"),
-                                         ("nm", "NM")],
-                                validators=[InputRequired(message='Thickness Unit is required')])
-    fixation = SelectField('Fixation *',
-                           choices=[("", ""),
-                                    ("neutralBufferedFormalin10", "Neutral Buffered Formalin10"),
-                                    ("paraformaldehyde4", "Paraformaldehyde"),
-                                    ("davidsons", "Davidsons"),
-                                    ("neutralBufferedFormalin5aceticAcid", "Neutral Buffered Formalin5 acetic Acid"),
-                                    ("bouins", "Bouins"),
-                                    ("other", "Other")],
-                           render_kw={'onchange': "fixationFunction()"},
-                           validators=[InputRequired(message='Fixation is required')])
-    fixationOther = StringField('Other Fixation', validators=[Optional()])
-    stain = SelectField('Stain *',
-                        choices=[("", ""),
-                                 ("lightMicroscopyStain", "Light Microscopy Stain"),
-                                 ("fluorescentMicroscopyStain", "Fluorescent Microscopy Stain"),
-                                 ("electronMicroscopyStain", "Electron Microscopy Stain")],
-                        render_kw={'onchange': "stainTypeFunction()"},
-                        validators=[InputRequired(message='Stain is required')])
-    lightMicroscopyStainType = SelectField('Stain Light Type',
-                                           choices=[("", ""),
-                                                    ("eosinOnly", "Eosin Only"),
-                                                    ("hematoxylinOnly", "Hematoxylin Only"),
-                                                    ("hematoxylinAndEosin", "Hematoxylin And Eosin"),
-                                                    ("masonsTrichrome", "Masons Trichrome"),
-                                                    ("mallorysTrichrome", "Mallorys Trichrome"),
-                                                    ("periodicAcidSchiff", "Periodic Acid Schiff"),
-                                                    ("sudan", "Sudan"),
-                                                    ("acidFuschin", "Acid Fuschin"),
-                                                    ("alcianBlue", "Alcian Blue"),
-                                                    ("azanTrichrome", "Azan Trichrome"),
-                                                    ("casansTrichrome", "Casans Trichrome"),
-                                                    ("cresylVioletNissl", "Cresyl VioletNissl"),
-                                                    ("giemsa", "Giemsa"),
-                                                    ("methyleneBlue", "Methylene Blue"),
-                                                    ("neutralRed", "Neutral Red"),
-                                                    ("nileBlue", "Nile Blue"),
-                                                    ("nileRed", "Nile Red"),
-                                                    ("orcein", "Orcein"),
-                                                    ("reticulin", "Reticulin"),
-                                                    ("toluidineBlue", "Toluidine Blue"),
-                                                    ("vanGieson", "Van Gieson"),
-                                                    ("other", "other")],
-                                           render_kw={'onchange': "lightMicroscopyStainTypeFunction()"}, 
-                                           validators=[Optional()])
-    sudanStainType = SelectField('Sudan Stain Value',
-                                 choices=[("", ""),
-                                          ("III", "III"),
-                                          ("IV", "IV"),
-                                          ("Black B", "Black B"),
-                                          ("Oil Red O", "Oil Red O"),
-                                          ("Osmium Tetroxide", "Osmium tetroxide")], 
-                                 validators=[Optional()])
-    lightMicroscopyStainOther = StringField('Other Light Stain', validators=[])
-    fluorescentMicroscopyStainType = SelectField('Stain Fluorescent Type',
-                                                 choices=[("", ""),
-                                                          ("acridineOrange", "Acridine Orange"),
-                                                          ("calcein", "Calcein"),
-                                                          ("DAPI", "DAPI"),
-                                                          ("hoechst", "Hoechst"),
-                                                          ("propidiumIodide", "Propidium Iodide"),
-                                                          ("rhodamine", "Rhodamine"),
-                                                          ("TUNEL", "TUNEL"),
-                                                          ("other", "Other")],
-                                                 render_kw={'onchange': "fluorescentMicroscopyStainTypeFunction()"},
-                                                 validators=[Optional()])
-    fluorescentMicroscopyStainOther = StringField('Other Fluorescent Stain', validators=[])
-    electronMicroscopyStainType = SelectField('Stain Electron Type',
-                                              choices=[("", ""),
-                                                       ("colloidalgold", "Colloidal Gold"),
-                                                       ("osmiumTetroxide", "Osmium Tetroxide"),
-                                                       ("phosphotundsticAcid", "Phosphotundstic Acid"),
-                                                       ("silverNitrate", "Silver Nitrate"),
-                                                       ("other", "Other")],
-                                              render_kw={'onchange': "electronMicroscopyStainTypeFunction()"},
-                                              validators=[Optional()])
-    electronMicroscopyStainOther = StringField('Other Electron Stain', validators=[])
-    magnification = StringField('Magnification *', validators=[InputRequired(message='Magnification is required')])
-    maker = StringField('Microscope Maker *', validators=[InputRequired(message='Microscope Maker is required')])
-    model = StringField('Microscope Model *', validators=[InputRequired(message='Microscope Model is required')])
-    notes = TextAreaField('Microscope Notes')
-    md5 = HiddenField('')
-
-    def field_data(self) -> tuple:
-        return (self.donorID.data,
-                self.donorGender.data,
-                self.donorYears.data,
-                self.donorDays.data,
-                self.donorLifeStage.data,
-                self.specimenSeqNum.data,
-                self.specimenTissue.data,
-                self.ovaryPosition.data,
-                self.specimenLocation.data,
-                self.corpusLuteum.data,
-                self.dayOfCycle.data,
-                self.stageOfCycle.data,
-                self.follicular.data,
-                self.luteal.data,
-                self.slideID.data,
-                self.sectionSeqNum.data,
-                self.thickness.data,
-                self.thicknessUnit.data,
-                self.fixation.data,
-                self.fixationOther.data,
-                self.stain.data,
-                self.lightMicroscopyStainType.data,
-                self.sudanStainType.data,
-                self.lightMicroscopyStainOther.data,
-                self.fluorescentMicroscopyStainType.data,
-                self.fluorescentMicroscopyStainOther.data,
-                self.electronMicroscopyStainType.data,
-                self.electronMicroscopyStainOther.data,
-                self.magnification.data,
-                self.maker.data,
-                self.model.data,
+from email import message
+from wsgiref.validate import validator
+from wtforms import (
+    StringField, SelectField, IntegerField, HiddenField, Form, FormField, TextAreaField
+)
+
+from wtforms.validators import (
+    Optional, NumberRange, InputRequired
+)
+
+from webapp.home.forms import EDIForm
+
+from webapp.home.custom_validators import IntegerField
+
+
+class DonorForm(EDIForm):
+    donorID = StringField('Donor ID *', validators=[InputRequired(message='Donor ID is required')])
+    donorGender = StringField('Gender *', validators=[InputRequired(message='Gender is required')], default='female')
+    donorYears = IntegerField('Years', validators=[NumberRange(min=0), Optional()])
+    donorDays = IntegerField('Days', validators=[NumberRange(min=0), Optional()])
+    donorLifeStage = SelectField('Life Stage *',
+                                 choices=[("", ""),
+                                          ("fetal", "Fetal"),
+                                          ("neonatal", "Neonatal"),
+                                          ("prepubertal", "Prepubertal"),
+                                          ("pubertal", "Pubertal"),
+                                          ("adult", "Adult"),
+                                          ("aging", "Aging")], 
+                                 validators=[InputRequired(message='Life Stage is required')])
+    specimenSeqNum = IntegerField('Specimen Sequence Number *', 
+                                validators=[NumberRange(min=0), InputRequired(message='Speciment Sequence Number is required')])
+    specimenTissue = StringField('Specimen Tissue *', 
+                                validators=[InputRequired(message='Speciment Tissue is required')], 
+                                default='ovary')
+    ovaryPosition = SelectField('Ovary Position *',
+                                choices=[("", ""),
+                                         ("left", "Left"),
+                                         ("right", "Right"),
+                                         ("unspecified", "Unspecified")], 
+                                validators=[InputRequired(message='Speciment Tissue is required')])
+    specimenLocation = SelectField('Specimen Location',
+                                   choices=[("", ""),
+                                            ("wholeOvary", "Whole Ovary"),
+                                            ("ovarianCortex", "Ovarian Cortex"),
+                                            ("ovarianMedulla", "Ovarian Medulla"),
+                                            ("follicle", "Follicle"),
+                                            ("corpusLuteum", "Corpus Luteum"),
+                                            ("unspecified", "Unspecified")],
+                                   render_kw={'onchange': "specimenLocationFunction()"})
+    corpusLuteum = SelectField('Corpus Luteum Type',
+                               choices=[("", ""),
+                                        ("early", "Early"),
+                                        ("mid", "Mid"),
+                                        ("late", "Late"),
+                                        ("albicans", "Albicans")], validators=[Optional()])
+    dayOfCycle = StringField('Day Of Cycle', validators=[])
+    stageOfCycle = SelectField('Stage Of Cycle',
+                               choices=[("", ""),
+                                        ("follicular", "Follicular"),
+                                        ("pre-ovulatory", "Pre-Ovulatory"),
+                                        ("ovulation", "Ovulation"),
+                                        ("luteal", "Luteal"),
+                                        ("unspecified", "Unspecified")],
+                               render_kw={'onchange': "stageOfCycleFunction()"})
+    follicular = SelectField('Follicular values',
+                             choices=[("", ""),
+                                      ("early", "Early"),
+                                      ("mid", "Mid"),
+                                      ("late", "Late")], validators=[Optional()])
+    luteal = SelectField('Luteal Values',
+                         choices=[("", ""),
+                                  ("early", "Early"),
+                                  ("mid", "Mid"),
+                                  ("late", "Late"),
+                                  ("regression", "Regression")], validators=[Optional()])
+    slideID = StringField('Slide ID *', 
+                        validators=[InputRequired(message='Slide ID is required')])
+    sectionSeqNum = IntegerField('Section Sequence Number *', 
+                                validators=[NumberRange(min=0), InputRequired(message='Section Sequence Number is required')])
+    thickness = IntegerField('Section Thickness *', 
+                            validators=[NumberRange(min=0), InputRequired(message='Thickness is required')])
+    thicknessUnit = SelectField('Section Thickness Units *',
+                                choices=[("", ""),
+                                         ("microns", "Microns"),
+                                         ("nm", "NM")],
+                                validators=[InputRequired(message='Thickness Unit is required')])
+    fixation = SelectField('Fixation *',
+                           choices=[("", ""),
+                                    ("neutralBufferedFormalin10", "Neutral Buffered Formalin10"),
+                                    ("paraformaldehyde4", "Paraformaldehyde"),
+                                    ("davidsons", "Davidsons"),
+                                    ("neutralBufferedFormalin5aceticAcid", "Neutral Buffered Formalin5 acetic Acid"),
+                                    ("bouins", "Bouins"),
+                                    ("other", "Other")],
+                           render_kw={'onchange': "fixationFunction()"},
+                           validators=[InputRequired(message='Fixation is required')])
+    fixationOther = StringField('Other Fixation', validators=[Optional()])
+    stain = SelectField('Stain *',
+                        choices=[("", ""),
+                                 ("lightMicroscopyStain", "Light Microscopy Stain"),
+                                 ("fluorescentMicroscopyStain", "Fluorescent Microscopy Stain"),
+                                 ("electronMicroscopyStain", "Electron Microscopy Stain")],
+                        render_kw={'onchange': "stainTypeFunction()"},
+                        validators=[InputRequired(message='Stain is required')])
+    lightMicroscopyStainType = SelectField('Stain Light Type',
+                                           choices=[("", ""),
+                                                    ("eosinOnly", "Eosin Only"),
+                                                    ("hematoxylinOnly", "Hematoxylin Only"),
+                                                    ("hematoxylinAndEosin", "Hematoxylin And Eosin"),
+                                                    ("masonsTrichrome", "Masons Trichrome"),
+                                                    ("mallorysTrichrome", "Mallorys Trichrome"),
+                                                    ("periodicAcidSchiff", "Periodic Acid Schiff"),
+                                                    ("sudan", "Sudan"),
+                                                    ("acidFuschin", "Acid Fuschin"),
+                                                    ("alcianBlue", "Alcian Blue"),
+                                                    ("azanTrichrome", "Azan Trichrome"),
+                                                    ("casansTrichrome", "Casans Trichrome"),
+                                                    ("cresylVioletNissl", "Cresyl VioletNissl"),
+                                                    ("giemsa", "Giemsa"),
+                                                    ("methyleneBlue", "Methylene Blue"),
+                                                    ("neutralRed", "Neutral Red"),
+                                                    ("nileBlue", "Nile Blue"),
+                                                    ("nileRed", "Nile Red"),
+                                                    ("orcein", "Orcein"),
+                                                    ("reticulin", "Reticulin"),
+                                                    ("toluidineBlue", "Toluidine Blue"),
+                                                    ("vanGieson", "Van Gieson"),
+                                                    ("other", "other")],
+                                           render_kw={'onchange': "lightMicroscopyStainTypeFunction()"}, 
+                                           validators=[Optional()])
+    sudanStainType = SelectField('Sudan Stain Value',
+                                 choices=[("", ""),
+                                          ("III", "III"),
+                                          ("IV", "IV"),
+                                          ("Black B", "Black B"),
+                                          ("Oil Red O", "Oil Red O"),
+                                          ("Osmium Tetroxide", "Osmium tetroxide")], 
+                                 validators=[Optional()])
+    lightMicroscopyStainOther = StringField('Other Light Stain', validators=[])
+    fluorescentMicroscopyStainType = SelectField('Stain Fluorescent Type',
+                                                 choices=[("", ""),
+                                                          ("acridineOrange", "Acridine Orange"),
+                                                          ("calcein", "Calcein"),
+                                                          ("DAPI", "DAPI"),
+                                                          ("hoechst", "Hoechst"),
+                                                          ("propidiumIodide", "Propidium Iodide"),
+                                                          ("rhodamine", "Rhodamine"),
+                                                          ("TUNEL", "TUNEL"),
+                                                          ("other", "Other")],
+                                                 render_kw={'onchange': "fluorescentMicroscopyStainTypeFunction()"},
+                                                 validators=[Optional()])
+    fluorescentMicroscopyStainOther = StringField('Other Fluorescent Stain', validators=[])
+    electronMicroscopyStainType = SelectField('Stain Electron Type',
+                                              choices=[("", ""),
+                                                       ("colloidalgold", "Colloidal Gold"),
+                                                       ("osmiumTetroxide", "Osmium Tetroxide"),
+                                                       ("phosphotundsticAcid", "Phosphotundstic Acid"),
+                                                       ("silverNitrate", "Silver Nitrate"),
+                                                       ("other", "Other")],
+                                              render_kw={'onchange': "electronMicroscopyStainTypeFunction()"},
+                                              validators=[Optional()])
+    electronMicroscopyStainOther = StringField('Other Electron Stain', validators=[])
+    magnification = StringField('Magnification *', validators=[InputRequired(message='Magnification is required')])
+    maker = StringField('Microscope Maker *', validators=[InputRequired(message='Microscope Maker is required')])
+    model = StringField('Microscope Model *', validators=[InputRequired(message='Microscope Model is required')])
+    notes = TextAreaField('Microscope Notes')
+    md5 = HiddenField('')
+
+    def field_data(self) -> tuple:
+        return (self.donorID.data,
+                self.donorGender.data,
+                self.donorYears.data,
+                self.donorDays.data,
+                self.donorLifeStage.data,
+                self.specimenSeqNum.data,
+                self.specimenTissue.data,
+                self.ovaryPosition.data,
+                self.specimenLocation.data,
+                self.corpusLuteum.data,
+                self.dayOfCycle.data,
+                self.stageOfCycle.data,
+                self.follicular.data,
+                self.luteal.data,
+                self.slideID.data,
+                self.sectionSeqNum.data,
+                self.thickness.data,
+                self.thicknessUnit.data,
+                self.fixation.data,
+                self.fixationOther.data,
+                self.stain.data,
+                self.lightMicroscopyStainType.data,
+                self.sudanStainType.data,
+                self.lightMicroscopyStainOther.data,
+                self.fluorescentMicroscopyStainType.data,
+                self.fluorescentMicroscopyStainOther.data,
+                self.electronMicroscopyStainType.data,
+                self.electronMicroscopyStainOther.data,
+                self.magnification.data,
+                self.maker.data,
+                self.model.data,
                 self.notes.data)