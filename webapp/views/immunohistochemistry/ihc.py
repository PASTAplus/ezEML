--- conflicted
+++ resolved
@@ -1,670 +1,339 @@
-<<<<<<< HEAD
-from flask import (
-    Blueprint, flash, render_template, redirect, request, url_for
-)
-
-from webapp.views.immunohistochemistry.forms import (
-    immunohistochemistryForm
-)
-
-from webapp.home.forms import (
-    form_md5, is_dirty_form
-)
-
-from webapp.home.metapype_client import (
-    load_eml, save_both_formats,
-    add_child, new_child_node
-)
-
-from webapp.home.motherpype import (
-    create_immunohistochemistry
-)
-
-from webapp.home.motherpype import (
-    add_mother_metadata
-)
-
-from metapype.eml import names
-from metapype.model.node import Node
-
-from webapp.home import motherpype_names as mdb_names
-
-from webapp.buttons import *
-from webapp.pages import *
-
-from webapp.home.views import select_post, non_breaking, set_current_page, get_help, get_helps
-
-ihc_bp = Blueprint('ihc', __name__, template_folder='templates')
-
-def select_new_page(back_page=None, next_page=None, edit_page=None):
-    form_value = request.form
-    form_dict = form_value.to_dict(flat=False)
-    new_page = back_page
-    if form_dict:
-        for key in form_dict:
-            val = form_dict[key][0]  # value is the first list element
-
-            if val == BTN_BACK:
-                new_page = back_page
-                break
-            elif val in (BTN_NEXT, BTN_SAVE_AND_CONTINUE):
-                new_page = next_page
-                break
-            elif val == BTN_HIDDEN_NEW:
-                new_page = PAGE_CREATE
-                break
-            elif val == BTN_HIDDEN_OPEN:
-                new_page = PAGE_OPEN
-                break
-            elif val == BTN_HIDDEN_CLOSE:
-                new_page = PAGE_CLOSE
-                break
-
-    return new_page
-
-@ihc_bp.route('/immunohistochemistry/<filename>', methods=['GET', 'POST'])
-def immunohistochemistry(filename=None):
-    method = request.method
-    node_id = '1'
-    if filename:
-        eml_node = load_eml(filename=filename)
-        additional_metadata_node = eml_node.find_child(names.ADDITIONALMETADATA)
-        if additional_metadata_node:
-            metadata_node = additional_metadata_node.find_child(names.METADATA)
-            mother_node = metadata_node.find_child("mother")
-#            mother_node = metadata_node.find_child("mdb:mother")  # PT5/27
-            if mother_node:
-                ihc_node = mother_node.find_child("immunohistochemistry")
-                if ihc_node:
-                    node_id = ihc_node.id
-        else:
-            add_mother_metadata(eml_node, filename=filename)
-    # Added in 4/8/2022
-    save_both_formats(filename, eml_node)
-    set_current_page('ihc')
-    help = [get_help('publisher')]
-    return new_immunohistochemistry(filename=filename, node_id=node_id,
-                                    method=method, node_name="immunohistochemistry",
-                                    back_page=PAGE_DONOR, next_page=PAGE_CHECK, title='Immunohistochemistry',  #PT5/26
-                                    save_and_continue=True, help=help)
-
-
-def new_immunohistochemistry(filename=None, node_id=None, method=None,
-                             node_name=None, back_page=None, title=None,
-                             next_page=None, save_and_continue=False, help=None,
-                             project_node_id=None):
-    if BTN_CANCEL in request.form:
-        if not project_node_id:
-            url = url_for(back_page, filename=filename)
-        else:
-            url = url_for(back_page, filename=filename, node_id=project_node_id)
-        return redirect(url)
-
-    form = immunohistochemistryForm(filename=filename)
-    eml_node = load_eml(filename=filename)
-
-    additional_metadata_node = eml_node.find_child(names.ADDITIONALMETADATA)
-    metadata_node = additional_metadata_node.find_child(names.METADATA)
-    mother_node = metadata_node.find_child("mother")
-#    mother_node = metadata_node.find_child("mdb:mother")  # PT5/27
-    ihc_node = mother_node.find_child(node_name) #PT4/25
-    if not ihc_node: # PT4/25
-        mother_node.add_child(Node(node_name, parent=mother_node)) # PT4/25
-        ihc_node = mother_node.find_child(node_name)  # PT4/25
-
-    new_page = select_new_page(back_page, next_page)
-
-    # Could be important as well -NM 4/8/2022
-    # new_page = select_new_page(back_page, next_page)
-    # new_page = back_page
-
-    # Could be important later -NM 4/8/2022
-    # form_value = request.form
-    # form_dict = form_value.to_dict(flat=False)
-    # url = select_post(filename, form, form_dict,
-    #                  'POST', PAGE_IHC, project_node_id=project_node_id)
-
-    # Process POST
-
-    save = False
-    if is_dirty_form(form):
-        save = True
-
-    if form.validate_on_submit() and method == 'POST': # I added 'and method == ' PT4/25
-
-        if save:
-            targetProtein = form.targetProtein.data
-            primaryAntibody = Node("primaryAntibody", parent=None)
-            clonality = form.clonality.data
-            targetSpecies = form.targetSpecies.data
-            hostSpecies = form.hostSpecies.data
-            dilution = form.dilution.data
-            lotNumber = form.lotNumber.data
-            catNumber = form.catNumber.data
-            source = Node("source", parent=None)
-            sourceName = form.sourceName.data
-            sourceCity = form.sourceCity.data
-            sourceState = form.sourceState.data
-            rrid = form.rrid.data
-            secondaryAntibody = Node("secondaryAntibody", parent=None)
-            targetSpecies_2 = form.targetSpecies_2.data
-            hostSpecies_2 = form.hostSpecies_2.data
-            dilution_2 = form.dilution_2.data
-            lotNumber_2 = form.lotNumber_2.data
-            catNumber_2 = form.catNumber_2.data
-            source_2 = Node("source", parent=None)
-            sourceName_2 = form.sourceName_2.data
-            sourceCity_2 = form.sourceCity_2.data
-            sourceState_2 = form.sourceState_2.data
-            rrid_2 = form.rrid_2.data
-            detectionMethod = form.detectionMethod.data
-
-#PT4/25            ihc_node = Node(node_name, parent=parent_node)
-#PT4/25            new_ihc_node = create_immunohistochemistry(
-            create_immunohistochemistry( #PT4/25
-                ihc_node,
-                filename,
-                targetProtein,
-                primaryAntibody,
-                clonality,
-                targetSpecies,
-                hostSpecies,
-                dilution,
-                lotNumber,
-                catNumber,
-                source,
-                sourceName,
-                sourceCity,
-                sourceState,
-                rrid,
-                secondaryAntibody,
-                targetSpecies_2,
-                hostSpecies_2,
-                dilution_2,
-                lotNumber_2,
-                catNumber_2,
-                source_2,
-                sourceName_2,
-                sourceCity_2,
-                sourceState_2,
-                rrid_2,
-                detectionMethod,
-            )
-
-#PT4/25            if node_id and len(node_id) != 1:
-#PT4/25                old_ihc_node = Node.get_node_instance(node_id)
-#PT4/25                if old_ihc_node:
-#PT4/25                    old_ihc_parent_node = old_ihc_node.parent
-#PT4/25                    old_ihc_parent_node.replace_child(old_ihc_node, ihc_node)
-#PT4/25                else:
-#PT4/25                    msg = f"No node found in the node store with node id {node_id}"
-#PT4/25                    raise Exception(msg)
-#PT4/25            else:
-#PT4/25                print("we are adding the child")
-#PT4/25                parent_node.add_child(new_ihc_node)
-
-            save_both_formats(filename=filename, eml_node=eml_node)
-            #new_page = "ihc.immunohistochemistry" #PT4/25 --> THIS WILL NEED TO BE CHANGED TO THE NEXT SEQUENCED ITEM IN SIDE LIST
-#            return redirect(url_for(new_page, filename=filename, node_id=ihc_node.id)) #PT4/25
-        return redirect(url_for(new_page, filename=filename)) #PT4/25
-    # Process GET
-    if node_id == '1':
-        form.init_md5()
-
-    #PT NEW 4/25
-    elif node_id:
-        related_project_node = Node.get_node_instance(node_id)
-        populate_ihc_form(form, related_project_node)
-    return render_template('ihc.html', title=title, node_name=node_name,
-                           form=form, next_page=next_page, save_and_continue=save_and_continue, help=help)
-    #END PT NEW 4/25
-'''PT4/25START
-        # else:
-        if parent_node:
-            rp_nodes = parent_node.find_all_children(child_name=node_name)
-            if rp_nodes:
-                for ihc_node in rp_nodes:
-                    if node_id == ihc_node.id:
-                        populate_ihc_form(form, ihc_node)
-
-    help = get_helps([node_name]) 
-    return render_template('ihc.html', title=title, node_name=node_name,
-                           form=form, next_page=next_page, save_and_continue=save_and_continue, help=help) END'''
-
-
-def populate_ihc_form(form: immunohistochemistryForm, node: Node):
-    protein_node = node.find_child(mdb_names.TARGET_PROTEIN)
-    if protein_node:
-#PT4/25        proteinName_node = protein_node.find_child("targetProtein")
-#PT4/25        if proteinName_node:
-#PT4/25                form.proteinName.data = proteinName_node.content
-        form.targetProtein.data = protein_node.content    #PT4/25
-
-    user_id_nodes = node.find_all_children(names.USERID)
-    for user_id_node in user_id_nodes:
-        directory = user_id_node.attribute_value('directory')
-        if directory == 'https://orcid.org':
-            form.user_id.data = user_id_node.content
-        else:
-            form.org_id.data = user_id_node.content
-            form.org_id_type.data = directory
-
-    primaryAntibody_node = node.find_child(mdb_names.PRIMARY_ANTIBODY)
-    if primaryAntibody_node:
-        clonality_node = primaryAntibody_node.find_child(mdb_names.CLONALITY)
-        if clonality_node:
-            form.clonality.data = clonality_node.content
-
-        targetSpecies_node = primaryAntibody_node.find_child(mdb_names.TARGET_SPECIES)
-        if targetSpecies_node:
-            form.targetSpecies.data = targetSpecies_node.content
-
-        hostSpecies_node = primaryAntibody_node.find_child(mdb_names.HOST_SPECIES)
-        if hostSpecies_node:
-            form.hostSpecies.data = hostSpecies_node.content
-
-        dilution_node = primaryAntibody_node.find_child(mdb_names.DILUTION)
-        if dilution_node:
-            form.dilution.data = dilution_node.content
-
-        lotNumber_node = primaryAntibody_node.find_child(mdb_names.LOT_NUMBER)
-        if lotNumber_node:
-            form.lotNumber.data = lotNumber_node.content
-
-        catNumber_node = primaryAntibody_node.find_child(mdb_names.CAT_NUMBER)
-        if catNumber_node:
-            form.catNumber.data = catNumber_node.content
-
-        source_node = primaryAntibody_node.find_child(mdb_names.SOURCE)
-        if source_node:
-            sourceName_node = source_node.find_child("sourceName")
-            if sourceName_node:
-                form.sourceName.data = sourceName_node.content
-
-            sourceCity_node = source_node.find_child("sourceCity")
-            if sourceCity_node:
-                form.sourceCity.data = sourceCity_node.content
-
-            sourceState_node = source_node.find_child("sourceState")
-            if sourceState_node:
-                form.sourceState.data = sourceState_node.content
-
-        rrid_node = primaryAntibody_node.find_child(mdb_names.RRID)
-        if rrid_node:
-            form.rrid.data = rrid_node.content
-
-    secondaryAntibody_node = node.find_child(mdb_names.SECONDARY_ANTIBODY)
-    if secondaryAntibody_node:
-        targetSpecies_node_2 = secondaryAntibody_node.find_child(mdb_names.TARGET_SPECIES)
-        if targetSpecies_node_2:
-            form.targetSpecies_2.data = targetSpecies_node_2.content
-
-        hostSpecies_node_2 = secondaryAntibody_node.find_child(mdb_names.HOST_SPECIES)
-        if hostSpecies_node_2:
-            form.hostSpecies_2.data = hostSpecies_node_2.content
-
-        dilution_node_2 = secondaryAntibody_node.find_child(mdb_names.DILUTION)
-        if dilution_node_2:
-            form.dilution_2.data = dilution_node_2.content
-
-        lotNumber_node_2 = secondaryAntibody_node.find_child(mdb_names.LOT_NUMBER)
-        if lotNumber_node_2:
-            form.lotNumber_2.data = lotNumber_node_2.content
-
-        catNumber_node_2 = secondaryAntibody_node.find_child(mdb_names.CAT_NUMBER)
-        if catNumber_node_2:
-            form.catNumber_2.data = catNumber_node_2.content
-
-        source_node_2 = secondaryAntibody_node.find_child(mdb_names.SOURCE)
-        if source_node_2:
-            sourceName_node_2 = source_node_2.find_child("sourceName")
-            if sourceName_node_2:
-                form.sourceName_2.data = sourceName_node_2.content
-
-            sourceCity_node_2 = source_node_2.find_child("sourceCity")
-            if sourceCity_node_2:
-                form.sourceCity_2.data = sourceCity_node_2.content
-
-            sourceState_node_2 = source_node_2.find_child("sourceState")
-            if sourceState_node_2:
-                form.sourceState_2.data = sourceState_node_2.content
-
-        rrid_node_2 = secondaryAntibody_node.find_child(mdb_names.RRID)
-        if rrid_node_2:
-            form.rrid_2.data = rrid_node_2.content
-
-    detectionMethod_node = node.find_child(mdb_names.DETECTION_METHOD)
-    if detectionMethod_node:
-        form.detectionMethod.data = detectionMethod_node.content
-
-    form.md5.data = form_md5(form)
-=======
-from flask import (
-    Blueprint, flash, render_template, redirect, request, url_for
-)
-
-from webapp.views.immunohistochemistry.forms import (
-    immunohistochemistryForm
-)
-
-from webapp.home.forms import (
-    form_md5, is_dirty_form
-)
-
-from webapp.home.metapype_client import (
-    load_eml, save_both_formats,
-    add_child, create_immunohistochemistry, add_mother_metadata, new_child_node
-)
-
-from metapype.eml import names
-from metapype.model.node import Node
-
-from webapp.buttons import *
-from webapp.pages import *
-
-from webapp.home.views import select_post, non_breaking, set_current_page, get_help, get_helps
-
-ihc_bp = Blueprint('ihc', __name__, template_folder='templates')
-
-def select_new_page(back_page=None, next_page=None, edit_page=None):
-    form_value = request.form
-    form_dict = form_value.to_dict(flat=False)
-    new_page = back_page
-    if form_dict:
-        for key in form_dict:
-            val = form_dict[key][0]  # value is the first list element
-
-            if val == BTN_BACK:
-                new_page = back_page
-                break
-            elif val in (BTN_NEXT, BTN_SAVE_AND_CONTINUE):
-                new_page = next_page
-                break
-            elif val == BTN_HIDDEN_NEW:
-                new_page = PAGE_CREATE
-                break
-            elif val == BTN_HIDDEN_OPEN:
-                new_page = PAGE_OPEN
-                break
-            elif val == BTN_HIDDEN_CLOSE:
-                new_page = PAGE_CLOSE
-                break
-
-    return new_page
-
-@ihc_bp.route('/immunohistochemistry/<filename>', methods=['GET', 'POST'])
-def immunohistochemistry(filename=None):
-    method = request.method
-    node_id = '1'
-    if filename:
-        eml_node = load_eml(filename=filename)
-        additional_metadata_node = eml_node.find_child(names.ADDITIONALMETADATA)
-        if additional_metadata_node:
-            metadata_node = additional_metadata_node.find_child(names.METADATA)
-            mother_node = metadata_node.find_child("mother")
-            if mother_node:
-                ihc_node = mother_node.find_child("immunohistochemistry")
-                if ihc_node:
-                    node_id = ihc_node.id
-        else:
-            add_mother_metadata(eml_node)
-    # Added in 4/8/2022
-    save_both_formats(filename, eml_node)
-    set_current_page('ihc')
-    help = [get_help('publisher')]
-    return new_immunohistochemistry(filename=filename, node_id=node_id,
-                                    method=method, node_name="immunohistochemistry",
-                                    back_page=PAGE_DONOR, next_page=PAGE_CHECK, title='Immunohistochemistry',  #PT5/26
-                                    save_and_continue=True, help=help)
-
-
-def new_immunohistochemistry(filename=None, node_id=None, method=None,
-                             node_name=None, back_page=None, title=None,
-                             next_page=None, save_and_continue=False, help=None,
-                             project_node_id=None):
-    if BTN_CANCEL in request.form:
-        if not project_node_id:
-            url = url_for(back_page, filename=filename)
-        else:
-            url = url_for(back_page, filename=filename, node_id=project_node_id)
-        return redirect(url)
-
-    form = immunohistochemistryForm(filename=filename)
-    eml_node = load_eml(filename=filename)
-
-    additional_metadata_node = eml_node.find_child(names.ADDITIONALMETADATA)
-    metadata_node = additional_metadata_node.find_child(names.METADATA)
-    mother_node = metadata_node.find_child("mother")
-    ihc_node = mother_node.find_child(node_name) #PT4/25
-    if not ihc_node: # PT4/25
-        mother_node.add_child(Node(node_name, parent=mother_node)) # PT4/25
-        ihc_node = mother_node.find_child(node_name)  # PT4/25
-
-    new_page = select_new_page(back_page, next_page)
-
-    # Could be important as well -NM 4/8/2022
-    # new_page = select_new_page(back_page, next_page)
-    # new_page = back_page
-
-    # Could be important later -NM 4/8/2022
-    # form_value = request.form
-    # form_dict = form_value.to_dict(flat=False)
-    # url = select_post(filename, form, form_dict,
-    #                  'POST', PAGE_IHC, project_node_id=project_node_id)
-
-    # Process POST
-
-    save = False
-    if is_dirty_form(form):
-        save = True
-
-    if form.validate_on_submit() and method == 'POST': # I added 'and method == ' PT4/25
-
-        if save:
-            targetProtein = form.targetProtein.data
-            primaryAntibody = Node("primaryAntibody", parent=None)
-            clonality = form.clonality.data
-            targetSpecies = form.targetSpecies.data
-            hostSpecies = form.hostSpecies.data
-            dilution = form.dilution.data
-            lotNumber = form.lotNumber.data
-            catNumber = form.catNumber.data
-            source = Node("source", parent=None)
-            sourceName = form.sourceName.data
-            sourceCity = form.sourceCity.data
-            sourceState = form.sourceState.data
-            rrid = form.rrid.data
-            secondaryAntibody = Node("secondaryAntibody", parent=None)
-            targetSpecies_2 = form.targetSpecies_2.data
-            hostSpecies_2 = form.hostSpecies_2.data
-            dilution_2 = form.dilution_2.data
-            lotNumber_2 = form.lotNumber_2.data
-            catNumber_2 = form.catNumber_2.data
-            source_2 = Node("source", parent=None)
-            sourceName_2 = form.sourceName_2.data
-            sourceCity_2 = form.sourceCity_2.data
-            sourceState_2 = form.sourceState_2.data
-            rrid_2 = form.rrid_2.data
-            detectionMethod = form.detectionMethod.data
-
-#PT4/25            ihc_node = Node(node_name, parent=parent_node)
-#PT4/25            new_ihc_node = create_immunohistochemistry(
-            create_immunohistochemistry( #PT4/25
-                ihc_node,
-                filename,
-                targetProtein,
-                primaryAntibody,
-                clonality,
-                targetSpecies,
-                hostSpecies,
-                dilution,
-                lotNumber,
-                catNumber,
-                source,
-                sourceName,
-                sourceCity,
-                sourceState,
-                rrid,
-                secondaryAntibody,
-                targetSpecies_2,
-                hostSpecies_2,
-                dilution_2,
-                lotNumber_2,
-                catNumber_2,
-                source_2,
-                sourceName_2,
-                sourceCity_2,
-                sourceState_2,
-                rrid_2,
-                detectionMethod,
-            )
-
-#PT4/25            if node_id and len(node_id) != 1:
-#PT4/25                old_ihc_node = Node.get_node_instance(node_id)
-#PT4/25                if old_ihc_node:
-#PT4/25                    old_ihc_parent_node = old_ihc_node.parent
-#PT4/25                    old_ihc_parent_node.replace_child(old_ihc_node, ihc_node)
-#PT4/25                else:
-#PT4/25                    msg = f"No node found in the node store with node id {node_id}"
-#PT4/25                    raise Exception(msg)
-#PT4/25            else:
-#PT4/25                print("we are adding the child")
-#PT4/25                parent_node.add_child(new_ihc_node)
-
-            save_both_formats(filename=filename, eml_node=eml_node)
-            #new_page = "ihc.immunohistochemistry" #PT4/25 --> THIS WILL NEED TO BE CHANGED TO THE NEXT SEQUENCED ITEM IN SIDE LIST
-#            return redirect(url_for(new_page, filename=filename, node_id=ihc_node.id)) #PT4/25
-        return redirect(url_for(new_page, filename=filename)) #PT4/25
-    # Process GET
-    if node_id == '1':
-        print("get request NODE_ID = 1")
-        form.init_md5()
-
-    #PT NEW 4/25
-    elif node_id:
-        related_project_node = Node.get_node_instance(node_id)
-        populate_ihc_form(form, related_project_node)
-    return render_template('ihc.html', title=title, node_name=node_name,
-                           form=form, next_page=next_page, save_and_continue=save_and_continue, help=help)
-    #END PT NEW 4/25
-'''PT4/25START
-        # else:
-        if parent_node:
-            rp_nodes = parent_node.find_all_children(child_name=node_name)
-            if rp_nodes:
-                for ihc_node in rp_nodes:
-                    if node_id == ihc_node.id:
-                        populate_ihc_form(form, ihc_node)
-
-    help = get_helps([node_name]) 
-    return render_template('ihc.html', title=title, node_name=node_name,
-                           form=form, next_page=next_page, save_and_continue=save_and_continue, help=help) END'''
-
-
-def populate_ihc_form(form: immunohistochemistryForm, node: Node):
-    protein_node = node.find_child("targetProtein")
-    if protein_node:
-#PT4/25        proteinName_node = protein_node.find_child("targetProtein")
-#PT4/25        if proteinName_node:
-#PT4/25                form.proteinName.data = proteinName_node.content
-        form.targetProtein.data = protein_node.content    #PT4/25
-
-    user_id_nodes = node.find_all_children(names.USERID)
-    for user_id_node in user_id_nodes:
-        directory = user_id_node.attribute_value('directory')
-        if directory == 'https://orcid.org':
-            form.user_id.data = user_id_node.content
-        else:
-            form.org_id.data = user_id_node.content
-            form.org_id_type.data = directory
-
-    primaryAntibody_node = node.find_child("primaryAntibody")
-    if primaryAntibody_node:
-        clonality_node = primaryAntibody_node.find_child("clonality")
-        if clonality_node:
-            form.clonality.data = clonality_node.content
-
-        targetSpecies_node = primaryAntibody_node.find_child("targetSpecies")
-        if targetSpecies_node:
-            form.targetSpecies.data = targetSpecies_node.content
-
-        hostSpecies_node = primaryAntibody_node.find_child("hostSpecies")
-        if hostSpecies_node:
-            form.hostSpecies.data = hostSpecies_node.content
-
-        dilution_node = primaryAntibody_node.find_child("dilution")
-        if dilution_node:
-            form.dilution.data = dilution_node.content
-
-        lotNumber_node = primaryAntibody_node.find_child("lotNumber")
-        if lotNumber_node:
-            form.lotNumber.data = lotNumber_node.content
-
-        catNumber_node = primaryAntibody_node.find_child("catNumber")
-        if catNumber_node:
-            form.catNumber.data = catNumber_node.content
-
-        source_node = primaryAntibody_node.find_child("source")
-        if source_node:
-            sourceName_node = source_node.find_child("sourceName")
-            if sourceName_node:
-                form.sourceName.data = sourceName_node.content
-
-            sourceCity_node = source_node.find_child("sourceCity")
-            if sourceCity_node:
-                form.sourceCity.data = sourceCity_node.content
-
-            sourceState_node = source_node.find_child("sourceState")
-            if sourceState_node:
-                form.sourceState.data = sourceState_node.content
-
-        rrid_node = primaryAntibody_node.find_child("RRID")
-        if rrid_node:
-            form.rrid.data = rrid_node.content
-
-    secondaryAntibody_node = node.find_child("secondaryAntibody")
-    if secondaryAntibody_node:
-        targetSpecies_node_2 = secondaryAntibody_node.find_child("targetSpecies")
-        if targetSpecies_node_2:
-            form.targetSpecies_2.data = targetSpecies_node_2.content
-
-        hostSpecies_node_2 = secondaryAntibody_node.find_child("hostSpecies")
-        if hostSpecies_node_2:
-            form.hostSpecies_2.data = hostSpecies_node_2.content
-
-        dilution_node_2 = secondaryAntibody_node.find_child("dilution")
-        if dilution_node_2:
-            form.dilution_2.data = dilution_node_2.content
-
-        lotNumber_node_2 = secondaryAntibody_node.find_child("lotNumber")
-        if lotNumber_node_2:
-            form.lotNumber_2.data = lotNumber_node_2.content
-
-        catNumber_node_2 = secondaryAntibody_node.find_child("catNumber")
-        if catNumber_node_2:
-            form.catNumber_2.data = catNumber_node_2.content
-
-        source_node_2 = secondaryAntibody_node.find_child("source")
-        if source_node_2:
-            sourceName_node_2 = source_node_2.find_child("sourceName")
-            if sourceName_node_2:
-                form.sourceName_2.data = sourceName_node_2.content
-
-            sourceCity_node_2 = source_node_2.find_child("sourceCity")
-            if sourceCity_node_2:
-                form.sourceCity_2.data = sourceCity_node_2.content
-
-            sourceState_node_2 = source_node_2.find_child("sourceState")
-            if sourceState_node_2:
-                form.sourceState_2.data = sourceState_node_2.content
-
-        rrid_node_2 = secondaryAntibody_node.find_child("RRID")
-        if rrid_node_2:
-            form.rrid_2.data = rrid_node_2.content
-
-    detectionMethod_node = node.find_child("detectionMethod")
-    if detectionMethod_node:
-        form.detectionMethod.data = detectionMethod_node.content
-
-    form.md5.data = form_md5(form)
->>>>>>> 8a040a95
+from flask import (
+    Blueprint, flash, render_template, redirect, request, url_for
+)
+
+from webapp.views.immunohistochemistry.forms import (
+    immunohistochemistryForm
+)
+
+from webapp.home.forms import (
+    form_md5, is_dirty_form
+)
+
+from webapp.home.metapype_client import (
+    load_eml, save_both_formats,
+    add_child, new_child_node
+)
+
+from webapp.home.motherpype import (
+    create_immunohistochemistry
+)
+
+from webapp.home.motherpype import (
+    add_mother_metadata
+)
+
+from metapype.eml import names
+from metapype.model.node import Node
+
+from webapp.home import motherpype_names as mdb_names
+
+from webapp.buttons import *
+from webapp.pages import *
+
+from webapp.home.views import select_post, non_breaking, set_current_page, get_help, get_helps
+
+ihc_bp = Blueprint('ihc', __name__, template_folder='templates')
+
+def select_new_page(back_page=None, next_page=None, edit_page=None):
+    form_value = request.form
+    form_dict = form_value.to_dict(flat=False)
+    new_page = back_page
+    if form_dict:
+        for key in form_dict:
+            val = form_dict[key][0]  # value is the first list element
+
+            if val == BTN_BACK:
+                new_page = back_page
+                break
+            elif val in (BTN_NEXT, BTN_SAVE_AND_CONTINUE):
+                new_page = next_page
+                break
+            elif val == BTN_HIDDEN_NEW:
+                new_page = PAGE_CREATE
+                break
+            elif val == BTN_HIDDEN_OPEN:
+                new_page = PAGE_OPEN
+                break
+            elif val == BTN_HIDDEN_CLOSE:
+                new_page = PAGE_CLOSE
+                break
+
+    return new_page
+
+@ihc_bp.route('/immunohistochemistry/<filename>', methods=['GET', 'POST'])
+def immunohistochemistry(filename=None):
+    method = request.method
+    node_id = '1'
+    if filename:
+        eml_node = load_eml(filename=filename)
+        additional_metadata_node = eml_node.find_child(names.ADDITIONALMETADATA)
+        if additional_metadata_node:
+            metadata_node = additional_metadata_node.find_child(names.METADATA)
+            mother_node = metadata_node.find_child("mother")
+#            mother_node = metadata_node.find_child("mdb:mother")  # PT5/27
+            if mother_node:
+                ihc_node = mother_node.find_child("immunohistochemistry")
+                if ihc_node:
+                    node_id = ihc_node.id
+        else:
+            add_mother_metadata(eml_node, filename=filename)
+    # Added in 4/8/2022
+    save_both_formats(filename, eml_node)
+    set_current_page('ihc')
+    help = [get_help('publisher')]
+    return new_immunohistochemistry(filename=filename, node_id=node_id,
+                                    method=method, node_name="immunohistochemistry",
+                                    back_page=PAGE_DONOR, next_page=PAGE_SEND_TO_OTHER, title='Immunohistochemistry',  #PT5/26
+                                    save_and_continue=True, help=help)
+
+
+def new_immunohistochemistry(filename=None, node_id=None, method=None,
+                             node_name=None, back_page=None, title=None,
+                             next_page=None, save_and_continue=False, help=None,
+                             project_node_id=None):
+    if BTN_CANCEL in request.form:
+        if not project_node_id:
+            url = url_for(back_page, filename=filename)
+        else:
+            url = url_for(back_page, filename=filename, node_id=project_node_id)
+        return redirect(url)
+
+    form = immunohistochemistryForm(filename=filename)
+    eml_node = load_eml(filename=filename)
+
+    additional_metadata_node = eml_node.find_child(names.ADDITIONALMETADATA)
+    metadata_node = additional_metadata_node.find_child(names.METADATA)
+    mother_node = metadata_node.find_child("mother")
+#    mother_node = metadata_node.find_child("mdb:mother")  # PT5/27
+    ihc_node = mother_node.find_child(node_name) #PT4/25
+    if not ihc_node: # PT4/25
+        mother_node.add_child(Node(node_name, parent=mother_node)) # PT4/25
+        ihc_node = mother_node.find_child(node_name)  # PT4/25
+
+    new_page = select_new_page(back_page, next_page)
+
+    # Could be important as well -NM 4/8/2022
+    # new_page = select_new_page(back_page, next_page)
+    # new_page = back_page
+
+    # Could be important later -NM 4/8/2022
+    # form_value = request.form
+    # form_dict = form_value.to_dict(flat=False)
+    # url = select_post(filename, form, form_dict,
+    #                  'POST', PAGE_IHC, project_node_id=project_node_id)
+
+    # Process POST
+
+    save = False
+    if is_dirty_form(form):
+        save = True
+
+    if form.validate_on_submit() and method == 'POST': # I added 'and method == ' PT4/25
+
+        if save:
+            targetProtein = form.targetProtein.data
+            primaryAntibody = Node("primaryAntibody", parent=None)
+            clonality = form.clonality.data
+            targetSpecies = form.targetSpecies.data
+            hostSpecies = form.hostSpecies.data
+            dilution = form.dilution.data
+            lotNumber = form.lotNumber.data
+            catNumber = form.catNumber.data
+            source = Node("source", parent=None)
+            sourceName = form.sourceName.data
+            sourceCity = form.sourceCity.data
+            sourceState = form.sourceState.data
+            rrid = form.rrid.data
+            secondaryAntibody = Node("secondaryAntibody", parent=None)
+            targetSpecies_2 = form.targetSpecies_2.data
+            hostSpecies_2 = form.hostSpecies_2.data
+            dilution_2 = form.dilution_2.data
+            lotNumber_2 = form.lotNumber_2.data
+            catNumber_2 = form.catNumber_2.data
+            source_2 = Node("source", parent=None)
+            sourceName_2 = form.sourceName_2.data
+            sourceCity_2 = form.sourceCity_2.data
+            sourceState_2 = form.sourceState_2.data
+            rrid_2 = form.rrid_2.data
+            detectionMethod = form.detectionMethod.data
+
+#PT4/25            ihc_node = Node(node_name, parent=parent_node)
+#PT4/25            new_ihc_node = create_immunohistochemistry(
+            create_immunohistochemistry( #PT4/25
+                ihc_node,
+                filename,
+                targetProtein,
+                primaryAntibody,
+                clonality,
+                targetSpecies,
+                hostSpecies,
+                dilution,
+                lotNumber,
+                catNumber,
+                source,
+                sourceName,
+                sourceCity,
+                sourceState,
+                rrid,
+                secondaryAntibody,
+                targetSpecies_2,
+                hostSpecies_2,
+                dilution_2,
+                lotNumber_2,
+                catNumber_2,
+                source_2,
+                sourceName_2,
+                sourceCity_2,
+                sourceState_2,
+                rrid_2,
+                detectionMethod,
+            )
+
+#PT4/25            if node_id and len(node_id) != 1:
+#PT4/25                old_ihc_node = Node.get_node_instance(node_id)
+#PT4/25                if old_ihc_node:
+#PT4/25                    old_ihc_parent_node = old_ihc_node.parent
+#PT4/25                    old_ihc_parent_node.replace_child(old_ihc_node, ihc_node)
+#PT4/25                else:
+#PT4/25                    msg = f"No node found in the node store with node id {node_id}"
+#PT4/25                    raise Exception(msg)
+#PT4/25            else:
+#PT4/25                print("we are adding the child")
+#PT4/25                parent_node.add_child(new_ihc_node)
+
+            save_both_formats(filename=filename, eml_node=eml_node)
+            #new_page = "ihc.immunohistochemistry" #PT4/25 --> THIS WILL NEED TO BE CHANGED TO THE NEXT SEQUENCED ITEM IN SIDE LIST
+#            return redirect(url_for(new_page, filename=filename, node_id=ihc_node.id)) #PT4/25
+        return redirect(url_for(new_page, filename=filename)) #PT4/25
+    # Process GET
+    if node_id == '1':
+        form.init_md5()
+
+    #PT NEW 4/25
+    elif node_id:
+        related_project_node = Node.get_node_instance(node_id)
+        populate_ihc_form(form, related_project_node)
+    return render_template('ihc.html', title=title, node_name=node_name,
+                           form=form, next_page=next_page, save_and_continue=save_and_continue, help=help)
+    #END PT NEW 4/25
+'''PT4/25START
+        # else:
+        if parent_node:
+            rp_nodes = parent_node.find_all_children(child_name=node_name)
+            if rp_nodes:
+                for ihc_node in rp_nodes:
+                    if node_id == ihc_node.id:
+                        populate_ihc_form(form, ihc_node)
+
+    help = get_helps([node_name]) 
+    return render_template('ihc.html', title=title, node_name=node_name,
+                           form=form, next_page=next_page, save_and_continue=save_and_continue, help=help) END'''
+
+
+def populate_ihc_form(form: immunohistochemistryForm, node: Node):
+    protein_node = node.find_child(mdb_names.TARGET_PROTEIN)
+    if protein_node:
+#PT4/25        proteinName_node = protein_node.find_child("targetProtein")
+#PT4/25        if proteinName_node:
+#PT4/25                form.proteinName.data = proteinName_node.content
+        form.targetProtein.data = protein_node.content    #PT4/25
+
+    user_id_nodes = node.find_all_children(names.USERID)
+    for user_id_node in user_id_nodes:
+        directory = user_id_node.attribute_value('directory')
+        if directory == 'https://orcid.org':
+            form.user_id.data = user_id_node.content
+        else:
+            form.org_id.data = user_id_node.content
+            form.org_id_type.data = directory
+
+    primaryAntibody_node = node.find_child(mdb_names.PRIMARY_ANTIBODY)
+    if primaryAntibody_node:
+        clonality_node = primaryAntibody_node.find_child(mdb_names.CLONALITY)
+        if clonality_node:
+            form.clonality.data = clonality_node.content
+
+        targetSpecies_node = primaryAntibody_node.find_child(mdb_names.TARGET_SPECIES)
+        if targetSpecies_node:
+            form.targetSpecies.data = targetSpecies_node.content
+
+        hostSpecies_node = primaryAntibody_node.find_child(mdb_names.HOST_SPECIES)
+        if hostSpecies_node:
+            form.hostSpecies.data = hostSpecies_node.content
+
+        dilution_node = primaryAntibody_node.find_child(mdb_names.DILUTION)
+        if dilution_node:
+            form.dilution.data = dilution_node.content
+
+        lotNumber_node = primaryAntibody_node.find_child(mdb_names.LOT_NUMBER)
+        if lotNumber_node:
+            form.lotNumber.data = lotNumber_node.content
+
+        catNumber_node = primaryAntibody_node.find_child(mdb_names.CAT_NUMBER)
+        if catNumber_node:
+            form.catNumber.data = catNumber_node.content
+
+        source_node = primaryAntibody_node.find_child(mdb_names.SOURCE)
+        if source_node:
+            sourceName_node = source_node.find_child("sourceName")
+            if sourceName_node:
+                form.sourceName.data = sourceName_node.content
+
+            sourceCity_node = source_node.find_child("sourceCity")
+            if sourceCity_node:
+                form.sourceCity.data = sourceCity_node.content
+
+            sourceState_node = source_node.find_child("sourceState")
+            if sourceState_node:
+                form.sourceState.data = sourceState_node.content
+
+        rrid_node = primaryAntibody_node.find_child(mdb_names.RRID)
+        if rrid_node:
+            form.rrid.data = rrid_node.content
+
+    secondaryAntibody_node = node.find_child(mdb_names.SECONDARY_ANTIBODY)
+    if secondaryAntibody_node:
+        targetSpecies_node_2 = secondaryAntibody_node.find_child(mdb_names.TARGET_SPECIES)
+        if targetSpecies_node_2:
+            form.targetSpecies_2.data = targetSpecies_node_2.content
+
+        hostSpecies_node_2 = secondaryAntibody_node.find_child(mdb_names.HOST_SPECIES)
+        if hostSpecies_node_2:
+            form.hostSpecies_2.data = hostSpecies_node_2.content
+
+        dilution_node_2 = secondaryAntibody_node.find_child(mdb_names.DILUTION)
+        if dilution_node_2:
+            form.dilution_2.data = dilution_node_2.content
+
+        lotNumber_node_2 = secondaryAntibody_node.find_child(mdb_names.LOT_NUMBER)
+        if lotNumber_node_2:
+            form.lotNumber_2.data = lotNumber_node_2.content
+
+        catNumber_node_2 = secondaryAntibody_node.find_child(mdb_names.CAT_NUMBER)
+        if catNumber_node_2:
+            form.catNumber_2.data = catNumber_node_2.content
+
+        source_node_2 = secondaryAntibody_node.find_child(mdb_names.SOURCE)
+        if source_node_2:
+            sourceName_node_2 = source_node_2.find_child("sourceName")
+            if sourceName_node_2:
+                form.sourceName_2.data = sourceName_node_2.content
+
+            sourceCity_node_2 = source_node_2.find_child("sourceCity")
+            if sourceCity_node_2:
+                form.sourceCity_2.data = sourceCity_node_2.content
+
+            sourceState_node_2 = source_node_2.find_child("sourceState")
+            if sourceState_node_2:
+                form.sourceState_2.data = sourceState_node_2.content
+
+        rrid_node_2 = secondaryAntibody_node.find_child(mdb_names.RRID)
+        if rrid_node_2:
+            form.rrid_2.data = rrid_node_2.content
+
+    detectionMethod_node = node.find_child(mdb_names.DETECTION_METHOD)
+    if detectionMethod_node:
+        form.detectionMethod.data = detectionMethod_node.content
+
+    form.md5.data = form_md5(form)